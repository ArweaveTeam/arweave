--- conflicted
+++ resolved
@@ -141,14 +141,9 @@
 	{RandomXState, Chunk, Key, ChunksPerThread}.
 
 get_total_data(replica_2_9, Threads, {_,_, _, EntropyPerThread}) ->
-<<<<<<< HEAD
-	Threads * EntropyPerThread * 
-	?REPLICA_2_9_ENTROPY_SUB_CHUNK_COUNT * ?COMPOSITE_PACKING_SUB_CHUNK_SIZE / ?MiB;
+	Threads * EntropyPerThread * ?REPLICA_2_9_ENTROPY_SIZE / ?MiB;
 get_total_data(replica_2_9_baseline, Threads, Context) ->
 	get_total_data(replica_2_9, Threads, Context);
-=======
-	Threads * EntropyPerThread * ?REPLICA_2_9_ENTROPY_SIZE / ?MiB;
->>>>>>> 85179d6a
 get_total_data(spora_2_6, Threads, {_, _, _, ChunksPerThread}) ->
 	Threads * ChunksPerThread * ?DATA_CHUNK_SIZE / ?MiB;
 get_total_data({composite, _}, Threads, {_, _, _, ChunksPerThread}) ->
@@ -187,7 +182,7 @@
 	%% Suppose the new NIF returns {ok, EntropyBin} or something similar.
 	{ok, Entropy} = ar_rxsquared_nif:rsp_fused_entropy_nif(
 		element(2, RandomXState),
-		?REPLICA_2_9_ENTROPY_SUB_CHUNK_COUNT,
+		?COMPOSITE_PACKING_SUB_CHUNK_COUNT,
 		?COMPOSITE_PACKING_SUB_CHUNK_SIZE,
 		?REPLICA_2_9_RANDOMX_LANE_COUNT,
 		?REPLICA_2_9_RANDOMX_DEPTH,

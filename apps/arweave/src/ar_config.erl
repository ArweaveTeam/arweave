--- conflicted
+++ resolved
@@ -517,7 +517,6 @@
 parse_options([{<<"defragment_modules">>, Bin} | _], _) ->
 	{error, {bad_type, defragment_modules, array}, Bin};
 
-<<<<<<< HEAD
 parse_options([{<<"coordinated_mining">>, true} | Rest], Config) ->
 	parse_options(Rest, Config#config{ coordinated_mining = true });
 parse_options([{<<"coordinated_mining">>, false} | Rest], Config) ->
@@ -554,7 +553,8 @@
 			parse_options(Rest, Config#config{ cm_exit_peer = ParsedPeer });
 		{error, _} ->
 			{error, bad_cm_exit_peer, Peer}
-=======
+	end;
+
 parse_options([{<<"p3">>, {P3Config}} | Rest], Config) ->
 	try
 		P3 = ar_p3_config:parse_p3(P3Config, #p3_config{}),
@@ -563,7 +563,6 @@
 		{error,
 			{bad_format, p3, Reason},
 			P3Config}
->>>>>>> 03c381f8
 	end;
 
 parse_options([Opt | _], _) ->

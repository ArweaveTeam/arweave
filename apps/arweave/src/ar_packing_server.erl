-module(ar_packing_server).

-behaviour(gen_server).

-export([start_link/0, packing_atom/1, get_packing_state/0, get_randomx_state_for_h0/2,
		request_unpack/2, request_unpack/3, request_repack/2, request_repack/3,
		pack/4, unpack/5, repack/6, unpack_sub_chunk/5,
		is_buffer_full/0, record_buffer_size_metric/0,
		pad_chunk/1, unpad_chunk/3, unpad_chunk/4,
		encipher_replica_2_9_chunk/2, get_replica_2_9_entropy/3,
		pack_replica_2_9_chunk/3]).

-export([init/1, handle_cast/2, handle_call/3, handle_info/2, terminate/2]).

%% Only used by ar_bench_packing.erl
-export([chunk_key/3]).

-include_lib("arweave/include/ar.hrl").
-include_lib("arweave/include/ar_config.hrl").
-include_lib("arweave/include/ar_consensus.hrl").

-include_lib("eunit/include/eunit.hrl").

%% The packing latency as it is chosen for the protocol.
-define(PACKING_LATENCY_MS, 60).

-record(state, {
	workers,
	num_workers
}).

%%%===================================================================
%%% Public interface.
%%%===================================================================

packing_atom(Packing) when is_atom(Packing) ->
	Packing;
packing_atom({spora_2_6, _Addr}) ->
	spora_2_6;
packing_atom({composite, _Addr, _Diff}) ->
	composite;
packing_atom({replica_2_9, _Addr}) ->
	replica_2_9.

request_unpack(Ref, Args) ->
	request_unpack(Ref, self(), Args).

request_unpack(Ref, ReplyTo, Args) ->
	gen_server:cast(?MODULE, {unpack_request, ReplyTo, Ref, Args}).

request_repack(Ref, Args) ->
	request_repack(Ref, self(), Args).

request_repack(Ref, ReplyTo, Args) ->
	gen_server:cast(?MODULE, {repack_request, ReplyTo, Ref, Args}).

%% @doc Pack the chunk for mining. Packing ensures every mined chunk of data is globally
%% unique and cannot be easily inferred during mining from any metadata stored in RAM.
pack(Packing, ChunkOffset, TXRoot, Chunk) ->
	PackingState = get_packing_state(),
	record_packing_request(pack, Packing, unpacked, get_caller()),
	case pack(Packing, ChunkOffset, TXRoot, Chunk, PackingState, external) of
		{ok, Packed, _} ->
			{ok, Packed};
		Reply ->
			Reply
	end.

%% @doc Unpack the chunk packed for mining.
%%
%% Return {ok, UnpackedChunk} or {error, invalid_packed_size} or {error, invalid_chunk_size}
%% or {error, invalid_padding}.
unpack(Packing, ChunkOffset, TXRoot, Chunk, ChunkSize) ->
	PackingState = get_packing_state(),
	record_packing_request(unpack, unpacked, Packing, get_caller()),
	case unpack(Packing, ChunkOffset, TXRoot, Chunk, ChunkSize, PackingState, external) of
		{ok, Unpacked, _WasAlreadyUnpacked} ->
			{ok, Unpacked};
		Reply ->
			Reply
	end.

%% @doc Unpack the packed sub-chunk of a composite packing or shared entropy replica.
%%
%% Return {ok, UnpackedSubChunk} or {error, invalid_packed_size}.
unpack_sub_chunk({composite, _, _} = Packing,
		AbsoluteEndOffset, TXRoot, Chunk, SubChunkStartOffset) ->
	case byte_size(Chunk) == ?COMPOSITE_PACKING_SUB_CHUNK_SIZE of
		false ->
			{error, invalid_packed_size};
		true ->
			PackingState = get_packing_state(),
			record_packing_request(unpack_sub_chunk, not_set, Packing, get_caller()),
			{PackingAtom, Key} = chunk_key(Packing, AbsoluteEndOffset, TXRoot),
			RandomXState = get_randomx_state_by_packing(Packing, PackingState),
			case prometheus_histogram:observe_duration(packing_duration_milliseconds,
					[unpack_sub_chunk, PackingAtom, external], fun() ->
						ar_mine_randomx:randomx_decrypt_sub_chunk(Packing, RandomXState,
									Key, Chunk, SubChunkStartOffset) end) of
				{ok, UnpackedSubChunk} ->
					{ok, UnpackedSubChunk};
				Error ->
					Error
			end
	end;
unpack_sub_chunk({replica_2_9, RewardAddr} = Packing,
		AbsoluteEndOffset, _TXRoot, Chunk, SubChunkStartOffset) ->
	case byte_size(Chunk) == ?COMPOSITE_PACKING_SUB_CHUNK_SIZE of
		false ->
			{error, invalid_packed_size};
		true ->
			PackingState = get_packing_state(),
			record_packing_request(unpack_sub_chunk, not_set, Packing, get_caller()),
			Key = ar_replica_2_9:get_entropy_key(RewardAddr,
					AbsoluteEndOffset, SubChunkStartOffset),
			RandomXState = get_randomx_state_by_packing(Packing, PackingState),
			EntropySubChunkIndex = ar_replica_2_9:get_slice_index(
					AbsoluteEndOffset),
			case prometheus_histogram:observe_duration(packing_duration_milliseconds,
					[unpack_sub_chunk, replica_2_9, external], fun() ->
						ar_mine_randomx:randomx_decrypt_replica_2_9_sub_chunk({RandomXState,
								Key, Chunk, EntropySubChunkIndex}) end) of
				{ok, UnpackedSubChunk} ->
					{ok, UnpackedSubChunk};
				Error ->
					Error
			end
	end.

repack(RequestedPacking, StoredPacking, ChunkOffset, TXRoot, Chunk, ChunkSize) ->
	PackingState = get_packing_state(),
	record_packing_request(repack, RequestedPacking, StoredPacking, get_caller()),
	repack(
		RequestedPacking, StoredPacking, ChunkOffset, TXRoot,
		Chunk, ChunkSize, PackingState, external).

%% @doc Return true if the packing server buffer is considered full, to apply
%% some back-pressure on the pack/4 and unpack/5 callers.
is_buffer_full() ->
	[{_, Limit}] = ets:lookup(?MODULE, buffer_size_limit),
	case ets:lookup(?MODULE, buffer_size) of
		[{_, Size}] when Size > Limit ->
			true;
		_ ->
			false
	end.

pad_chunk(Chunk) ->
	pad_chunk(Chunk, byte_size(Chunk)).
pad_chunk(Chunk, ChunkSize) when ChunkSize == (?DATA_CHUNK_SIZE) ->
	Chunk;
pad_chunk(Chunk, ChunkSize) ->
	Zeros =
		case erlang:get(zero_chunk) of
			undefined ->
				ZeroChunk = << <<0>> || _ <- lists:seq(1, ?DATA_CHUNK_SIZE) >>,
				%% Cache the zero chunk in the process memory, constructing
				%% it is expensive.
				erlang:put(zero_chunk, ZeroChunk),
				ZeroChunk;
			ZeroChunk ->
				ZeroChunk
		end,
	PaddingSize = (?DATA_CHUNK_SIZE) - ChunkSize,
	<< Chunk/binary, (binary:part(Zeros, 0, PaddingSize))/binary >>.

unpad_chunk(spora_2_5, Unpacked, ChunkSize, _PackedSize) ->
	binary:part(Unpacked, 0, ChunkSize);
unpad_chunk({spora_2_6, _Addr}, Unpacked, ChunkSize, PackedSize) ->
	unpad_chunk(Unpacked, ChunkSize, PackedSize);
unpad_chunk({composite, _Addr, _PackingDifficulty}, Unpacked, ChunkSize, PackedSize) ->
	unpad_chunk(Unpacked, ChunkSize, PackedSize);
unpad_chunk({replica_2_9, _Addr}, Unpacked, ChunkSize, PackedSize) ->
	unpad_chunk(Unpacked, ChunkSize, PackedSize).

unpad_chunk(Unpacked, ChunkSize, PackedSize) ->
	Padding = binary:part(Unpacked, ChunkSize, PackedSize - ChunkSize),
	case Padding of
		<<>> ->
			Unpacked;
		_ ->
			case is_zero(Padding) of
				false ->
					error;
				true ->
					binary:part(Unpacked, 0, ChunkSize)
			end
	end.

is_zero(<< 0:8, Rest/binary >>) ->
	is_zero(Rest);
is_zero(<<>>) ->
	true;
is_zero(_Rest) ->
	false.

start_link() ->
	gen_server:start_link({local, ?MODULE}, ?MODULE, [], []).

get_packing_state() ->
	[{_, PackingState}] = ets:lookup(?MODULE, randomx_packing_state),
	PackingState.

get_randomx_state_for_h0(PackingDifficulty, PackingState) ->
	{RandomXState512, RandomXState4096, _} = PackingState,
	case PackingDifficulty of
		0 ->
			RandomXState512;
		_ ->
			RandomXState4096
	end.

%% @doc Encipher the given chunk with the given 2.9 entropy assembled for this chunk.
-spec encipher_replica_2_9_chunk(
		Chunk :: binary(),
		Entropy :: binary()
) -> binary().
encipher_replica_2_9_chunk(Chunk, Entropy) ->
	iolist_to_binary(encipher_replica_2_9_sub_chunks(Chunk, Entropy)).

%% @doc Generate or take from the cache the 2.9 entropy. If new entropy is generated,
%% cache it.
-spec get_replica_2_9_entropy(
		RewardAddr :: binary(),
		AbsoluteEndOffset :: non_neg_integer(),
		SubChunkStartOffset :: non_neg_integer()
) -> binary().
get_replica_2_9_entropy(RewardAddr, AbsoluteEndOffset, SubChunkStartOffset) ->
	EntropyPartition = ar_replica_2_9:get_entropy_partition(AbsoluteEndOffset),

	Key = ar_replica_2_9:get_entropy_key(RewardAddr, AbsoluteEndOffset, SubChunkStartOffset),
	PackingState = get_packing_state(),
	RandomXState = get_randomx_state_by_packing({replica_2_9, RewardAddr}, PackingState),
	
	case ar_shared_entropy_cache:get(Key) of
		not_found ->
			prometheus_counter:inc(replica_2_9_entropy_cache_query, [miss, EntropyPartition]),

			{ok, Config} = application:get_env(arweave, config),
			MaxCacheSize = Config#config.replica_2_9_entropy_cache_size,
			EntropySize = ?REPLICA_2_9_ENTROPY_SIZE,
			ar_shared_entropy_cache:allocate_space(EntropySize, MaxCacheSize),
			Entropy = prometheus_histogram:observe_duration(
				replica_2_9_entropy_duration_milliseconds, [], 
					fun() ->
						ar_mine_randomx:randomx_generate_replica_2_9_entropy(RandomXState, Key)
					end),
			ar_shared_entropy_cache:put(Key, Entropy, EntropySize),
			Entropy;
		{ok, Entropy} ->
			prometheus_counter:inc(replica_2_9_entropy_cache_query, [hit, EntropyPartition]),

			Entropy
	end.

%% @doc Pad (to ?DATA_CHUNK_SIZE) and pack the chunk according to the 2.9 replication format.
%% Return the chunk and the combined entropy used on that chunk.
-spec pack_replica_2_9_chunk(
		RewardAddr :: binary(),
		AbsoluteEndOffset :: non_neg_integer(),
		Chunk :: binary()
) -> {ok, binary(), binary()}.
pack_replica_2_9_chunk(RewardAddr, AbsoluteEndOffset, Chunk) ->
	PackingState = get_packing_state(),
	RandomXState = get_randomx_state_by_packing({replica_2_9, RewardAddr}, PackingState),
	PaddedChunk = pad_chunk(Chunk),
	SubChunks = get_sub_chunks(PaddedChunk),
	pack_replica_2_9_sub_chunks(RewardAddr, AbsoluteEndOffset, RandomXState, SubChunks).

%%%===================================================================
%%% Generic server callbacks.
%%%===================================================================

init([]) ->
	{ok, Config} = application:get_env(arweave, config),
	
	ar:console("~nInitialising RandomX datasets. Keys: ~p, ~p. "
			"The process may take several minutes.~n",
			[ar_util:encode(?RANDOMX_PACKING_KEY),
				ar_util:encode(?RANDOMX_PACKING_KEY)]),
	{RandomXState512, _RandomXState4096, _RandomXStateSharedEntropy}
			= PackingState = init_packing_state(),
	ar:console("RandomX dataset initialisation complete.~n", []),
	{H0, H1} = ar_bench_hash:run_benchmark(RandomXState512),
	H0String = io_lib:format("~.3f", [H0 / 1000]),
	H1String = io_lib:format("~.3f", [H1 / 1000]),
	ar:console("Hashing benchmark~nH0: ~s ms~nH1/H2: ~s ms~n", [H0String, H1String]),
	?LOG_INFO([{event, hash_benchmark}, {h0_ms, H0String}, {h1_ms, H1String}]),
	Schedulers = erlang:system_info(dirty_cpu_schedulers_online),
	{ActualRatePack2_6, ActualRatePackComposite} = get_packing_latency(PackingState),
	PackingLatency = ActualRatePackComposite,
	MaxRate = Schedulers * 1000 / PackingLatency,
	TheoreticalMaxRate = Schedulers * 1000 / (?PACKING_LATENCY_MS),
	{PackingRate, SchedulersRequired} =
		case Config#config.packing_rate of
			undefined ->
				ChosenRate = max(1, ceil(2 * MaxRate / 3)),
				ChosenRate2 = ar_util:ceil_int(ChosenRate, 10),
				log_packing_rate(ChosenRate2, MaxRate),
				SchedulersRequired2 = ceil(ChosenRate2 / (1000 / (?PACKING_LATENCY_MS))),
				{ChosenRate2, SchedulersRequired2};
			ConfiguredRate ->
				SchedulersRequired2 = ceil(ConfiguredRate / (1000 / PackingLatency)),
				case SchedulersRequired2 > Schedulers of
					true ->
						log_insufficient_core_count(Schedulers, ConfiguredRate, MaxRate);
					false ->
						log_packing_rate(ConfiguredRate, MaxRate)
				end,
				{ConfiguredRate, SchedulersRequired2}
		end,
	
	record_packing_benchmarks(TheoreticalMaxRate, PackingRate, Schedulers,
		ActualRatePack2_6, ActualRatePackComposite),
	SpawnSchedulers = min(SchedulersRequired, Schedulers),
	ar:console("~nStarting ~B packing threads.~n", [SpawnSchedulers]),
	%% Since the total rate of spawned processes might exceed the desired rate,
	%% artificially throttle processes uniformly.
	ThrottleDelay = calculate_throttle_delay(SpawnSchedulers, PackingRate),
	Workers = queue:from_list(
		[spawn_link(fun() -> worker(ThrottleDelay, PackingState) end)
			|| _ <- lists:seq(1, SpawnSchedulers)]),
	ets:insert(?MODULE, {buffer_size, 0}),
	{ok, Config} = application:get_env(arweave, config),
	MaxSize =
		case Config#config.packing_cache_size_limit of
			undefined ->
				Free = proplists:get_value(free_memory, memsup:get_system_memory_data(),
						2000000000),
				Limit2 = min(1200, erlang:ceil(Free * 0.9 / 3 / 262144)),
				Limit3 = ar_util:ceil_int(Limit2, 100),
				Limit3;
			Limit ->
				Limit
		end,
	ar:console("~nSetting the packing chunk cache size limit to ~B chunks.~n", [MaxSize]),
	ets:insert(?MODULE, {buffer_size_limit, MaxSize}),
	timer:apply_interval(200, ?MODULE, record_buffer_size_metric, []),
	{ok, #state{
		workers = Workers, num_workers = SpawnSchedulers }}.

handle_call(Request, _From, State) ->
	?LOG_WARNING([{event, unhandled_call}, {module, ?MODULE}, {request, Request}]),
	{reply, ok, State}.

handle_cast({unpack_request, _, _, _}, #state{ num_workers = 0 } = State) ->
	?LOG_WARNING([{event, got_unpack_request_while_packing_is_disabled}]),
	{noreply, State};
handle_cast({unpack_request, From, Ref, Args}, State) ->
	#state{ workers = Workers } = State,
	{Packing, _Chunk, _AbsoluteOffset, _TXRoot, _ChunkSize} = Args,
	{{value, Worker}, Workers2} = queue:out(Workers),
	increment_buffer_size(),
	record_packing_request(unpack, unpacked, Packing, unpack_request),
	Worker ! {unpack, Ref, From, Args},
	{noreply, State#state{ workers = queue:in(Worker, Workers2) }};
handle_cast({repack_request, _, _, _}, #state{ num_workers = 0 } = State) ->
	?LOG_WARNING([{event, got_repack_request_while_packing_is_disabled}]),
	{noreply, State};
handle_cast({repack_request, From, Ref, Args}, State) ->
	#state{ workers = Workers } = State,
	{RequestedPacking, Packing, Chunk, AbsoluteOffset, TXRoot, ChunkSize} = Args,
	{{value, Worker}, Workers2} = queue:out(Workers),
	case {RequestedPacking, Packing} of
		{unpacked, unpacked} ->
			From ! {chunk, {packed, Ref, {unpacked, Chunk, AbsoluteOffset, TXRoot, ChunkSize}}},
			{noreply, State};
		{_, unpacked} ->
			increment_buffer_size(),
			record_packing_request(pack, RequestedPacking, unpacked, repack_request),
			Worker ! {pack, Ref, From, {RequestedPacking, Chunk, AbsoluteOffset, TXRoot,
					ChunkSize}},
			{noreply, State#state{ workers = queue:in(Worker, Workers2) }};
		_ ->
			increment_buffer_size(),
			record_packing_request(repack, RequestedPacking, Packing, repack_request),
			Worker ! {
				repack, Ref, From,
				{RequestedPacking, Packing, Chunk, AbsoluteOffset, TXRoot, ChunkSize}
			},
			{noreply, State#state{ workers = queue:in(Worker, Workers2) }}
	end;
handle_cast(Cast, State) ->
	?LOG_WARNING([{event, unhandled_cast}, {module, ?MODULE}, {cast, Cast}]),
	{noreply, State}.

handle_info(Message, State) ->
	?LOG_WARNING([{event, unhandled_info}, {module, ?MODULE}, {message, Message}]),
	{noreply, State}.

terminate(_Reason, _State) ->
	ok.

%%%===================================================================
%%% Private functions.
%%%===================================================================

init_packing_state() ->
	Schedulers = erlang:system_info(dirty_cpu_schedulers_online),
	RandomXState512 = ar_mine_randomx:init_fast(rx512, ?RANDOMX_PACKING_KEY, Schedulers),
	RandomXState4096 = ar_mine_randomx:init_fast(rx4096, ?RANDOMX_PACKING_KEY, Schedulers),
	RandomXStateSharedEntropy = ar_mine_randomx:init_fast(rxsquared,
			?RANDOMX_PACKING_KEY, Schedulers),
	PackingState = {RandomXState512, RandomXState4096, RandomXStateSharedEntropy},
	ets:insert(?MODULE, {randomx_packing_state, PackingState}),
	PackingState.

get_randomx_state_by_packing({composite, _, _}, {_, RandomXState, _}) ->
	RandomXState;
get_randomx_state_by_packing({replica_2_9, _}, {_, _, RandomXState}) ->
	RandomXState;
get_randomx_state_by_packing({spora_2_6, _}, {RandomXState, _, _}) ->
	RandomXState;
get_randomx_state_by_packing(spora_2_5, {RandomXState, _, _}) ->
	RandomXState.

log_insufficient_core_count(Schedulers, PackingRate, Max) ->
	ar:console("~nThe number of cores on your machine (~B) is not sufficient for "
		"packing ~B chunks per second. Estimated maximum rate: ~.2f chunks/s.~n",
		[Schedulers, PackingRate, Max]),
	?LOG_WARNING([{event, insufficient_core_count_to_sustain_desired_packing_rate},
			{cores, Schedulers}, {packing_rate, PackingRate}]).

log_packing_rate(PackingRate, Max) ->
	ar:console("~nThe node is configured to pack around ~B chunks per second. "
			"To increase the packing rate, start with `packing_rate [number]`. "
			"Estimated maximum rate: ~.2f chunks/s.~n",
			[PackingRate, Max]).

calculate_throttle_delay(0, _PackingRate) ->
	0;
calculate_throttle_delay(_SpawnSchedulers, 0) ->
	0;
calculate_throttle_delay(SpawnSchedulers, PackingRate) ->
	Load = PackingRate / (SpawnSchedulers * (1000 / (?PACKING_LATENCY_MS))),
	case Load >= 1 of
		true ->
			0;
		false ->
			trunc((1 - Load) * (?PACKING_LATENCY_MS))
	end.

worker(ThrottleDelay, PackingState) ->
	receive
		{unpack, Ref, From, Args} ->
			{Packing, Chunk, AbsoluteOffset, TXRoot, ChunkSize} = Args,
			case unpack(Packing, AbsoluteOffset, TXRoot, Chunk, ChunkSize,
					PackingState, internal) of
				{ok, U, AlreadyUnpacked} ->
					From ! {chunk, {unpacked, Ref, {Packing, U, AbsoluteOffset, TXRoot,
							ChunkSize}}},
					case AlreadyUnpacked of
						already_unpacked ->
							ok;
						_ ->
							timer:sleep(ThrottleDelay)
					end;
				{error, invalid_packed_size} ->
					?LOG_WARNING([{event, got_packed_chunk_of_invalid_size}]);
				{error, invalid_chunk_size} ->
					?LOG_WARNING([{event, got_packed_chunk_with_invalid_chunk_size}]);
				{error, invalid_padding} ->
					?LOG_WARNING([{event, got_packed_chunk_with_invalid_padding},
						{absolute_end_offset, AbsoluteOffset}]);
				{exception, Error} ->
					?LOG_ERROR([{event, failed_to_unpack_chunk},
							{absolute_end_offset, AbsoluteOffset},
							{error, io_lib:format("~p", [Error])}])
			end,
			decrement_buffer_size(),
			worker(ThrottleDelay, PackingState);
		{pack, Ref, From, Args} ->
			{Packing, Chunk, AbsoluteOffset, TXRoot, ChunkSize} = Args,
			case pack(Packing, AbsoluteOffset, TXRoot, Chunk, PackingState, internal) of
				{ok, Packed, AlreadyPacked} ->
					From ! {chunk, {packed, Ref, {Packing, Packed, AbsoluteOffset, TXRoot,
							ChunkSize}}},
					case AlreadyPacked of
						already_packed ->
							ok;
						_ ->
							timer:sleep(ThrottleDelay)
					end;
				{error, invalid_unpacked_size} ->
					?LOG_WARNING([{event, got_unpacked_chunk_of_invalid_size}]);
				{exception, Error} ->
					?LOG_ERROR([{event, failed_to_pack_chunk},
							{absolute_end_offset, AbsoluteOffset},
							{error, io_lib:format("~p", [Error])}])
			end,
			decrement_buffer_size(),
			worker(ThrottleDelay, PackingState);
		{repack, Ref, From, Args} ->
			{RequestedPacking, Packing, Chunk, AbsoluteOffset, TXRoot, ChunkSize} = Args,
			case repack(RequestedPacking, Packing,
					AbsoluteOffset, TXRoot, Chunk, ChunkSize, PackingState, internal) of
				{ok, Packed, _RepackInput} ->
					From ! {chunk, {packed, Ref,
							{RequestedPacking, Packed, AbsoluteOffset, TXRoot, ChunkSize}}},
					case RequestedPacking == Packing of
						true ->
							%% When RequestdPacking and Packing are the same
							%% the repack does no work and just returns
							%% the original chunk. In this case we don't need a throttle.
							ok;
						_ ->
							timer:sleep(ThrottleDelay)
					end;
				{error, invalid_packed_size} ->
					?LOG_WARNING([{event, got_packed_chunk_of_invalid_size}]);
				{error, invalid_chunk_size} ->
					?LOG_WARNING([{event, got_packed_chunk_with_invalid_chunk_size}]);
				{error, invalid_padding} ->
					?LOG_WARNING([{event, got_packed_chunk_with_invalid_padding},
						{absolute_end_offset, AbsoluteOffset}]);
				{error, invalid_unpacked_size} ->
					?LOG_WARNING([{event, got_unpacked_chunk_of_invalid_size}]);
				{exception, Error} ->
					?LOG_ERROR([{event, failed_to_repack_chunk},
							{absolute_end_offset, AbsoluteOffset},
							{error, io_lib:format("~p", [Error])}])
			end,
			decrement_buffer_size(),
			worker(ThrottleDelay, PackingState)
	end.

chunk_key(spora_2_5, ChunkOffset, TXRoot) ->
	%% The presence of the absolute end offset in the key makes sure
	%% packing of every chunk is unique, even when the same chunk is
	%% present in the same transaction or across multiple transactions
	%% or blocks. The presence of the transaction root in the key
	%% ensures one cannot find data that has certain patterns after
	%% packing.
	{spora_2_5, crypto:hash(sha256, << ChunkOffset:256, TXRoot/binary >>)};
chunk_key({spora_2_6, RewardAddr}, ChunkOffset, TXRoot) ->
	%% The presence of the absolute end offset in the key makes sure
	%% packing of every chunk is unique, even when the same chunk is
	%% present in the same transaction or across multiple transactions
	%% or blocks. The presence of the transaction root in the key
	%% ensures one cannot find data that has certain patterns after
	%% packing. The presence of the reward address, combined with
	%% the 2.6 mining mechanics, puts a relatively low cap on the performance
	%% of a single dataset replica, essentially incentivizing miners to create
	%% more weave replicas per invested dollar.
	{
		spora_2_6,
		crypto:hash(sha256, << ChunkOffset:256, TXRoot:32/binary, RewardAddr/binary >>)
	};
chunk_key({composite, RewardAddr, PackingDiff}, ChunkOffset, TXRoot) ->
	%% This is only a part of the packing key. Each sub-chunk is packed using a different
	%% key composed from the key returned by this function and the relative sub-chunk offset.
	{
		composite,
		crypto:hash(sha256, << ChunkOffset:256, TXRoot:32/binary, PackingDiff:8,
				RewardAddr/binary >>)
	}.

pack(unpacked, _ChunkOffset, _TXRoot, Chunk, _PackingState, _External) ->
	%% Allows to reuse the same interface for unpacking and repacking.
	{ok, Chunk, already_packed};
pack(unpacked_padded, _ChunkOffset, _TXRoot, Chunk, _PackingState, _External) ->
	%% Allows to reuse the same interface for unpacking and repacking.
	{ok, pad_chunk(Chunk), was_not_already_packed};
pack({replica_2_9, RewardAddr} = Packing, AbsoluteEndOffset, _TXRoot, Chunk, PackingState,
		_External) ->
	case byte_size(Chunk) > ?DATA_CHUNK_SIZE of
		true ->
			{error, invalid_unpacked_size};
		false ->
			RandomXState = get_randomx_state_by_packing(Packing, PackingState),
			PaddedChunk = pad_chunk(Chunk),
			SubChunks = get_sub_chunks(PaddedChunk),
			case pack_replica_2_9_sub_chunks(RewardAddr, AbsoluteEndOffset,
					RandomXState, SubChunks) of
				{ok, Packed} ->
					{ok, Packed, was_not_already_packed};
				Error ->
					Error
			end
	end;
pack(Packing, ChunkOffset, TXRoot, Chunk, PackingState, External) ->
	case byte_size(Chunk) > ?DATA_CHUNK_SIZE of
		true ->
			{error, invalid_unpacked_size};
		false ->
			{PackingAtom, Key} = chunk_key(Packing, ChunkOffset, TXRoot),
			RandomXState = get_randomx_state_by_packing(Packing, PackingState),
			case prometheus_histogram:observe_duration(packing_duration_milliseconds,
					[pack, PackingAtom, External], fun() ->
							ar_mine_randomx:randomx_encrypt_chunk(Packing, RandomXState,
									Key, Chunk) end) of
				{ok, Packed} ->
					{ok, Packed, was_not_already_packed};
				Error ->
					Error
			end
	end.

get_sub_chunks(<< SubChunk:(?COMPOSITE_PACKING_SUB_CHUNK_SIZE)/binary, Rest/binary >>) ->
	[SubChunk | get_sub_chunks(Rest)];
get_sub_chunks(<<>>) ->
	[].

pack_replica_2_9_sub_chunks(RewardAddr, AbsoluteEndOffset, RandomXState, SubChunks) ->
	pack_replica_2_9_sub_chunks(RewardAddr, AbsoluteEndOffset, RandomXState,
			0, SubChunks, [], []).

pack_replica_2_9_sub_chunks(_RewardAddr, _AbsoluteEndOffset, _RandomXState,
		_SubChunkStartOffset, [], PackedSubChunks, EntropyParts) ->
	{ok, iolist_to_binary(lists:reverse(PackedSubChunks)),
			iolist_to_binary(lists:reverse(EntropyParts))};
pack_replica_2_9_sub_chunks(RewardAddr, AbsoluteEndOffset, RandomXState,
		SubChunkStartOffset, [SubChunk | SubChunks], PackedSubChunks, EntropyParts) ->
	EntropySubChunkIndex = ar_replica_2_9:get_slice_index(AbsoluteEndOffset),
	Entropy = get_replica_2_9_entropy(RewardAddr, AbsoluteEndOffset, SubChunkStartOffset),
	case prometheus_histogram:observe_duration(packing_duration_milliseconds,
			[pack_sub_chunk, replica_2_9, internal], fun() ->
					ar_mine_randomx:randomx_encrypt_replica_2_9_sub_chunk({RandomXState,
							Entropy, SubChunk, EntropySubChunkIndex}) end) of
		{ok, PackedSubChunk} ->
			SubChunkSize = ?COMPOSITE_PACKING_SUB_CHUNK_SIZE,
			EntropyPart = binary:part(Entropy,
					EntropySubChunkIndex * ?COMPOSITE_PACKING_SUB_CHUNK_SIZE,
					?COMPOSITE_PACKING_SUB_CHUNK_SIZE),
			pack_replica_2_9_sub_chunks(RewardAddr, AbsoluteEndOffset, RandomXState,
				SubChunkStartOffset + SubChunkSize, SubChunks,
				[PackedSubChunk | PackedSubChunks], [EntropyPart | EntropyParts]);
		Error ->
			Error
	end.

unpack_replica_2_9_sub_chunks(RewardAddr, AbsoluteEndOffset, RandomXState, SubChunks) ->
	unpack_replica_2_9_sub_chunks(RewardAddr, AbsoluteEndOffset, RandomXState, 0, SubChunks, []).

unpack_replica_2_9_sub_chunks(_RewardAddr, _AbsoluteEndOffset, _RandomXState,
		_SubChunkStartOffset, [], UnpackedSubChunks) ->
	{ok, iolist_to_binary(lists:reverse(UnpackedSubChunks))};
unpack_replica_2_9_sub_chunks(RewardAddr, AbsoluteEndOffset, RandomXState,
		SubChunkStartOffset, [SubChunk | SubChunks], UnpackedSubChunks) ->
	Key = ar_replica_2_9:get_entropy_key(RewardAddr,
			AbsoluteEndOffset, SubChunkStartOffset),
	EntropySubChunkIndex = ar_replica_2_9:get_slice_index(AbsoluteEndOffset),
	case prometheus_histogram:observe_duration(packing_duration_milliseconds,
			[pack_sub_chunk, replica_2_9, internal], fun() ->
					ar_mine_randomx:randomx_decrypt_replica_2_9_sub_chunk({RandomXState,
							Key, SubChunk, EntropySubChunkIndex}) end) of
		{ok, UnpackedSubChunk} ->
			SubChunkSize = ?COMPOSITE_PACKING_SUB_CHUNK_SIZE,
			unpack_replica_2_9_sub_chunks(RewardAddr, AbsoluteEndOffset, RandomXState,
					SubChunkStartOffset + SubChunkSize, SubChunks,
					[UnpackedSubChunk | UnpackedSubChunks]);
		Error ->
			Error
	end.

<<<<<<< HEAD
get_replica_2_9_entropy(Key, RandomXState) ->
	case ar_shared_entropy_cache:get(Key) of
		not_found ->
			{ok, Config} = application:get_env(arweave, config),
			MaxCacheSize = Config#config.replica_2_9_entropy_cache_size,
			SubChunkSize = ?COMPOSITE_PACKING_SUB_CHUNK_SIZE,
			EntropySize = ?REPLICA_2_9_ENTROPY_SUB_CHUNK_COUNT * SubChunkSize,
			ar_shared_entropy_cache:allocate_space(EntropySize, MaxCacheSize),
			Entropy = ar_mine_randomx:randomx_generate_replica_2_9_entropy_opt(RandomXState, Key),
			ar_shared_entropy_cache:put(Key, Entropy, EntropySize),
			Entropy;
		{ok, Entropy} ->
			Entropy
	end.

=======
>>>>>>> 85179d6a
unpack({replica_2_9, RewardAddr} = Packing, AbsoluteEndOffset,
		_TXRoot, Chunk, ChunkSize, PackingState, _External) ->
	case validate_chunk_size(Packing, Chunk, ChunkSize) of
		{error, Reason} ->
			{error, Reason};
		{ok, PackedSize} ->
			SubChunks = get_sub_chunks(Chunk),
			RandomXState = get_randomx_state_by_packing(Packing, PackingState),
			case unpack_replica_2_9_sub_chunks(RewardAddr, AbsoluteEndOffset,
					RandomXState, SubChunks) of
				{ok, Unpacked} ->
					case ar_packing_server:unpad_chunk(Packing, Unpacked,
							ChunkSize, PackedSize) of
						error ->
							{error, invalid_padding};
						UnpackedChunk ->
							{ok, UnpackedChunk, was_not_already_unpacked}
					end;
				Error ->
					Error
			end
	end;
unpack(unpacked, _ChunkOffset, _TXRoot, Chunk, _ChunkSize, _PackingState, _External) ->
	%% Allows to reuse the same interface for unpacking and repacking.
	{ok, Chunk, already_unpacked};
unpack(unpacked_padded, _ChunkOffset, _TXRoot, Chunk, ChunkSize, _PackingState, _External) ->
	{ok, binary:part(Chunk, 0, ChunkSize), was_not_already_unpacked};
unpack(Packing, ChunkOffset, TXRoot, Chunk, ChunkSize, PackingState, External) ->
	case validate_chunk_size(Packing, Chunk, ChunkSize) of
		{error, Reason} ->
			{error, Reason};
		{ok, _PackedSize} ->
			{PackingAtom, Key} = chunk_key(Packing, ChunkOffset, TXRoot),
			RandomXState = get_randomx_state_by_packing(Packing, PackingState),
			case prometheus_histogram:observe_duration(packing_duration_milliseconds,
					[unpack, PackingAtom, External], fun() ->
							ar_mine_randomx:randomx_decrypt_chunk(Packing, RandomXState,
									Key, Chunk, ChunkSize) end) of
				{ok, Unpacked} ->
					{ok, Unpacked, was_not_already_unpacked};
				Error ->
					Error
			end
	end.

repack(unpacked, unpacked,
		_ChunkOffset, _TXRoot, Chunk, _ChunkSize, _PackingState, _External) ->
	%% The difference with the next clause is that here we know the unpacked chunk
	%% and can explicitly return it as unpacked.
	{ok, Chunk, Chunk};
repack(RequestedPacking, StoredPacking,
		_ChunkOffset, _TXRoot, Chunk, _ChunkSize, _PackingState, _External)
		when StoredPacking == RequestedPacking ->
	%% StoredPacking and Packing are in the same format and neither is unpacked. To
	%% avoid uneccessary unpacking we'll return none for the UnpackedChunk. If a caller
	%% needs the UnpackedChunk they should call unpack explicity.
	{ok, Chunk, none};

repack(RequestedPacking, unpacked_padded,
		ChunkOffset, TXRoot, Chunk, ChunkSize, PackingState, External) ->
	Unpacked = binary:part(Chunk, 0, ChunkSize),
	repack(RequestedPacking, unpacked,
			ChunkOffset, TXRoot, Unpacked, ChunkSize, PackingState, External);
repack(RequestedPacking, unpacked,
		ChunkOffset, TXRoot, Chunk, _ChunkSize, PackingState, External) ->
	case pack(RequestedPacking, ChunkOffset, TXRoot, Chunk, PackingState, External) of
		{ok, Packed, _WasAlreadyPacked} ->
			{ok, Packed, Chunk};
		Error ->
			Error
	end;

repack(unpacked_padded, StoredPacking,
		ChunkOffset, TXRoot, Chunk, ChunkSize, PackingState, External) ->
	case unpack(StoredPacking, ChunkOffset, TXRoot, Chunk, ChunkSize, PackingState, External) of
		{ok, Unpacked, _WasAlreadyUnpacked} ->
			{ok, pad_chunk(Unpacked), Unpacked};
		Error ->
			Error
	end;
repack(unpacked, StoredPacking,
		ChunkOffset, TXRoot, Chunk, ChunkSize, PackingState, External) ->
	case unpack(StoredPacking, ChunkOffset, TXRoot, Chunk, ChunkSize, PackingState, External) of
		{ok, Unpacked, _WasAlreadyUnpacked} ->
			{ok, Unpacked, Unpacked};
		Error ->
			Error
	end;

repack({replica_2_9, _} = RequestedPacking, StoredPacking,
		ChunkOffset, TXRoot, Chunk, ChunkSize, PackingState, External) ->
	repack_no_nif({RequestedPacking, StoredPacking, ChunkOffset, TXRoot, Chunk,
			ChunkSize, PackingState, External});

repack(RequestedPacking, {replica_2_9, _} = StoredPacking,
		ChunkOffset, TXRoot, Chunk, ChunkSize, PackingState, External) ->
	repack_no_nif({RequestedPacking, StoredPacking, ChunkOffset, TXRoot, Chunk,
			ChunkSize, PackingState, External});

repack({composite, RequestedAddr, RequestedPackingDifficulty} = RequestedPacking,
		{composite, StoredAddr, StoredPackingDifficulty} = StoredPacking,
			ChunkOffset, TXRoot, Chunk, ChunkSize, PackingState, External)
		when RequestedAddr == StoredAddr,
			StoredPackingDifficulty > RequestedPackingDifficulty ->
	repack_no_nif({RequestedPacking, StoredPacking, ChunkOffset, TXRoot, Chunk,
			ChunkSize, PackingState, External});

repack({composite, _Addr, _PackingDifficulty} = RequestedPacking,
		{spora_2_6, _StoredAddr} = StoredPacking,
			ChunkOffset, TXRoot, Chunk, ChunkSize, PackingState, External) ->
	repack_no_nif({RequestedPacking, StoredPacking, ChunkOffset, TXRoot, Chunk,
			ChunkSize, PackingState, External});

repack({spora_2_6, _StoredAddr} = RequestedPacking,
		{composite, _Addr, _PackingDifficulty} = StoredPacking,
			ChunkOffset, TXRoot, Chunk, ChunkSize, PackingState, External) ->
	repack_no_nif({RequestedPacking, StoredPacking, ChunkOffset, TXRoot, Chunk,
			ChunkSize, PackingState, External});

repack({composite, _Addr, _PackingDifficulty} = RequestedPacking,
		spora_2_5 = StoredPacking,
			ChunkOffset, TXRoot, Chunk, ChunkSize, PackingState, External) ->
	repack_no_nif({RequestedPacking, StoredPacking, ChunkOffset, TXRoot, Chunk,
			ChunkSize, PackingState, External});

repack(RequestedPacking, StoredPacking,
		ChunkOffset, TXRoot, Chunk, ChunkSize, PackingState, External) ->
	{SourcePackingAtom, UnpackKey} = chunk_key(StoredPacking, ChunkOffset, TXRoot),
	{TargetPackingAtom, PackKey} = chunk_key(RequestedPacking, ChunkOffset, TXRoot),
	case validate_chunk_size(StoredPacking, Chunk, ChunkSize) of
		{ok, _} ->
			PrometheusLabel = atom_to_list(SourcePackingAtom) ++ "_to_"
					++ atom_to_list(TargetPackingAtom),
			%% By the time we hit this branch both RequestedPacking and StoredPacking should
			%% use the same RandomX state (i.e. both are either spora_2_5/spora_2_6 or both
			%% composite).
			RandomXState = get_randomx_state_by_packing(RequestedPacking, PackingState),
			prometheus_histogram:observe_duration(packing_duration_milliseconds,
				[repack, PrometheusLabel, External], fun() ->
					ar_mine_randomx:randomx_reencrypt_chunk(StoredPacking, RequestedPacking,
							RandomXState, UnpackKey, PackKey, Chunk, ChunkSize) end);
		Error ->
			Error
	end.

repack_no_nif(Args) ->
	{RequestedPacking, StoredPacking, ChunkOffset, TXRoot, Chunk,
			ChunkSize, PackingState, External} = Args,
	case unpack(StoredPacking, ChunkOffset, TXRoot,
			Chunk, ChunkSize, PackingState, External) of
		{ok, Unpacked, _WasAlreadyUnpacked} ->
			case pack(RequestedPacking, ChunkOffset, TXRoot, Unpacked, PackingState, External) of
				{ok, Packed, _WasAlreadyPacked} ->
					{ok, Packed, Unpacked};
				Error2 ->
					Error2
			end;
		Error ->
			Error
	end.

validate_chunk_size(spora_2_5, Chunk, ChunkSize) ->
	PackedSize = byte_size(Chunk),
	case PackedSize ==
			(((ChunkSize - 1) div (?DATA_CHUNK_SIZE)) + 1) * (?DATA_CHUNK_SIZE) of
		false ->
			{error, invalid_packed_size};
		true ->
			{ok, PackedSize}
	end;
validate_chunk_size({spora_2_6, _Addr}, Chunk, ChunkSize) ->
	validate_chunk_size(Chunk, ChunkSize);
validate_chunk_size({composite, _Addr, _PackingDifficulty}, Chunk, ChunkSize) ->
	validate_chunk_size(Chunk, ChunkSize);
validate_chunk_size({replica_2_9, _Addr}, Chunk, ChunkSize) ->
	validate_chunk_size(Chunk, ChunkSize).

validate_chunk_size(Chunk, ChunkSize) ->
	PackedSize = byte_size(Chunk),
	case {PackedSize == ?DATA_CHUNK_SIZE, ChunkSize =< PackedSize andalso ChunkSize > 0} of
		{false, _} ->
			{error, invalid_packed_size};
		{true, false} ->
			%% In practice, we would never get here because the merkle proof
			%% validation does not allow ChunkSize to exceed ?DATA_CHUNK_SIZE.
			{error, invalid_chunk_size};
		_ ->
			{ok, PackedSize}
	end.

increment_buffer_size() ->
	ets:update_counter(?MODULE, buffer_size, {2, 1}, {buffer_size, 1}).

decrement_buffer_size() ->
	ets:update_counter(?MODULE, buffer_size, {2, -1}, {buffer_size, 0}).

%%%===================================================================
%%% Prometheus metrics
%%%===================================================================

record_buffer_size_metric() ->
	case ets:lookup(?MODULE, buffer_size) of
		[{_, Size}] ->
			prometheus_gauge:set(packing_buffer_size, Size);
		_ ->
			ok
	end.

get_packing_latency(PackingState) ->
	Chunk = crypto:strong_rand_bytes(?DATA_CHUNK_SIZE),
	Key = crypto:hash(sha256, crypto:strong_rand_bytes(256)),
	Addr = crypto:strong_rand_bytes(32),
	Spora2_6Packing = {spora_2_6, Addr},
	CompositePacking = {composite, Addr, 1},
	Spora2_6RandomXState = get_randomx_state_by_packing(Spora2_6Packing, PackingState),
	CompositeRandomXState = get_randomx_state_by_packing(CompositePacking, PackingState),
	%% Run each randomx routine Repetitions times and return the minimum runtime. We use
	%% minimum rather than average since it more closely approximates the fastest that this
	%% machine can do the calculation.
	Repetitions = 5,
	{minimum_run_time(ar_mine_randomx, randomx_encrypt_chunk,
			[Spora2_6Packing, Spora2_6RandomXState, Key, Chunk], Repetitions),
		minimum_run_time(ar_mine_randomx, randomx_encrypt_chunk,
			[CompositePacking, CompositeRandomXState, Key, Chunk], Repetitions)}.

record_packing_benchmarks(TheoreticalMaxRate, ChosenRate, Schedulers,
		ActualRatePack2_6, ActualRatePackComposite) ->
	prometheus_gauge:set(packing_latency_benchmark,
		[protocol, pack, spora_2_6], ?PACKING_LATENCY_MS),
	prometheus_gauge:set(packing_latency_benchmark,
		[protocol, unpack, spora_2_6], ?PACKING_LATENCY_MS),
	prometheus_gauge:set(packing_rate_benchmark,
		[protocol], TheoreticalMaxRate),
	prometheus_gauge:set(packing_rate_benchmark,
		[configured], ChosenRate),
	prometheus_gauge:set(packing_schedulers,
		Schedulers),
	prometheus_gauge:set(packing_latency_benchmark,
		[init, pack, spora_2_6], ActualRatePack2_6),
	prometheus_gauge:set(packing_latency_benchmark,
		[init, pack, composite], ActualRatePackComposite).

minimum_run_time(Module, Function, Args, Repetitions) ->
	minimum_run_time(Module, Function, Args, Repetitions, infinity).
minimum_run_time(_Module, _Function, _Args, 0, MinTime) ->
	%% round microseconds to the nearest millisecond
	max(1, (MinTime + 500) div 1000);
minimum_run_time(Module, Function, Args, Repetitions, MinTime) ->
	{RunTime, _} = timer:tc(Module, Function, Args),
	minimum_run_time(Module, Function, Args, Repetitions-1, erlang:min(MinTime, RunTime)).

%% @doc Walk up the stack trace to the parent of the current function. E.g.
%% example() ->
%%     get_caller().
%%
%% Will return the caller of example/0.
get_caller() ->
    {current_stacktrace, CallStack} = process_info(self(), current_stacktrace),
    calling_function(CallStack).
calling_function([_, {_, _, _, _}|[{Module, Function, Arity, _}|_]]) ->
	atom_to_list(Module) ++ ":" ++ atom_to_list(Function) ++ "/" ++ integer_to_list(Arity);
calling_function(_) ->
    "unknown".

%% @doc Log actual packings and unpackings
%% where the StoredPacking does not match the RequestedPacking.
record_packing_request(_Type, RequestedPacking, StoredPacking, _From)
  		when RequestedPacking == StoredPacking ->
	ok;
record_packing_request(unpack, _RequestedPacking, StoredPacking, From) ->
	%% When unpacking we care about StoredPacking (i.e. what we're unpacking from).
	prometheus_counter:inc(
		packing_requests,
		[unpack, packing_atom(StoredPacking), From]);
record_packing_request(unpack_sub_chunk, _RequestedPacking, StoredPacking, From) ->
	%% When unpacking we care about StoredPacking (i.e. what we're unpacking from).
	prometheus_counter:inc(
		packing_requests,
		[unpack_sub_chunk, packing_atom(StoredPacking), From]);
record_packing_request(Type, RequestedPacking, _StoredPacking, From) ->
	%% Type is either `pack` or `unpack` in both cases we record RequestedPacking.
	prometheus_counter:inc(
		packing_requests,
		[Type, packing_atom(RequestedPacking), From]).

encipher_replica_2_9_sub_chunks(<<>>, <<>>) ->
	[];
encipher_replica_2_9_sub_chunks(
		<< SubChunk:(?COMPOSITE_PACKING_SUB_CHUNK_SIZE)/binary, ChunkRest/binary >>,
		<< EntropyPart:(?COMPOSITE_PACKING_SUB_CHUNK_SIZE)/binary, EntropyRest/binary >>) ->
	[ar_mine_randomx:encipher_sub_chunk(SubChunk, EntropyPart)
			| encipher_replica_2_9_sub_chunks(ChunkRest, EntropyRest)].

%%%===================================================================
%%% Tests.
%%%===================================================================

pack_test() ->
	Root = crypto:strong_rand_bytes(32),
	Cases = [
		{<<1>>, 1, Root},
		{<<1>>, 2, Root},
		{<<0>>, 1, crypto:strong_rand_bytes(32)},
		{<<0>>, 2, crypto:strong_rand_bytes(32)},
		{<<0>>, 1234234534535, crypto:strong_rand_bytes(32)},
		{crypto:strong_rand_bytes(2), 234134234, crypto:strong_rand_bytes(32)},
		{crypto:strong_rand_bytes(3), 333, crypto:strong_rand_bytes(32)},
		{crypto:strong_rand_bytes(15), 9999999999999999999999999999,
				crypto:strong_rand_bytes(32)},
		{crypto:strong_rand_bytes(16), 16, crypto:strong_rand_bytes(32)},
		{crypto:strong_rand_bytes(256 * 1024), 100000000000000, crypto:strong_rand_bytes(32)},
		{crypto:strong_rand_bytes(256 * 1024 - 1), 100000000000000,
				crypto:strong_rand_bytes(32)}
	],
	PackingState = init_packing_state(),
	PackedList = lists:flatten(lists:map(
		fun({Chunk, Offset, TXRoot}) ->
			ECDSA = ar_wallet:to_address(ar_wallet:new({ecdsa, secp256k1})),
			EDDSA = ar_wallet:to_address(ar_wallet:new({eddsa, ed25519})),
			{ok, Chunk, already_packed} = pack(unpacked, Offset, TXRoot, Chunk,
						PackingState, external),
			{ok, Packed, was_not_already_packed} = pack(spora_2_5, Offset, TXRoot, Chunk,
						PackingState, external),
			{ok, Packed2, was_not_already_packed} = pack({spora_2_6, ECDSA}, Offset, TXRoot,
					Chunk, PackingState, external),
			{ok, Packed3, was_not_already_packed} = pack({spora_2_6, EDDSA}, Offset, TXRoot,
					Chunk, PackingState, external),
			{ok, Packed4, was_not_already_packed} = pack({composite, ECDSA, 1}, Offset, TXRoot,
					Chunk, PackingState, external),
			{ok, Packed5, was_not_already_packed} = pack({composite, EDDSA, 1}, Offset, TXRoot,
					Chunk, PackingState, external),
			{ok, Packed6, was_not_already_packed} = pack({composite, ECDSA, 2}, Offset, TXRoot,
					Chunk, PackingState, external),
			{ok, Packed7, was_not_already_packed} = pack({composite, EDDSA, 2}, Offset, TXRoot,
					Chunk, PackingState, external),
			?assertNotEqual(Packed, Chunk),
			?assertNotEqual(Packed2, Chunk),
			?assertNotEqual(Packed3, Chunk),
			?assertNotEqual(Packed4, Chunk),
			?assertNotEqual(Packed5, Chunk),
			?assertNotEqual(Packed6, Chunk),
			?assertNotEqual(Packed7, Chunk),
			?assertEqual({ok, Packed, already_unpacked},
					unpack(unpacked, Offset, TXRoot, Packed, byte_size(Chunk), PackingState,
							internal)),
			?assertEqual({ok, Chunk, was_not_already_unpacked},
					unpack(spora_2_5, Offset, TXRoot, Packed, byte_size(Chunk), PackingState,
							internal)),
			?assertEqual({ok, Chunk, was_not_already_unpacked},
					unpack({spora_2_6, ECDSA}, Offset, TXRoot, Packed2, byte_size(Chunk),
							PackingState, internal)),
			?assertEqual({ok, Chunk, was_not_already_unpacked},
					unpack({spora_2_6, EDDSA}, Offset, TXRoot, Packed3, byte_size(Chunk),
							PackingState, internal)),
			?assertEqual({ok, Chunk, was_not_already_unpacked},
					unpack({composite, ECDSA, 1}, Offset, TXRoot, Packed4, byte_size(Chunk),
							PackingState, internal)),
			?assertEqual({ok, Chunk, was_not_already_unpacked},
					unpack({composite, EDDSA, 1}, Offset, TXRoot, Packed5, byte_size(Chunk),
							PackingState, internal)),
			?assertEqual({ok, Chunk, was_not_already_unpacked},
					unpack({composite, ECDSA, 2}, Offset, TXRoot, Packed6, byte_size(Chunk),
							PackingState, internal)),
			?assertEqual({ok, Chunk, was_not_already_unpacked},
					unpack({composite, EDDSA, 2}, Offset, TXRoot, Packed7, byte_size(Chunk),
							PackingState, internal)),
			[Packed, Packed2, Packed3, Packed4, Packed5, Packed6, Packed7]
		end,
		Cases
	)),
	?assertEqual(length(PackedList), sets:size(sets:from_list(PackedList))).

calculate_throttle_delay_test() ->
	%% 1000 / ?PACKING_LATENCY_MS = 16.666666
	?assertEqual(0, calculate_throttle_delay(1, 17),
		"PackingRate > SpawnSchedulers capacity -> no throttle"),
	?assertEqual(0, calculate_throttle_delay(8, 1000),
		"PackingRate > SpawnSchedulers capacity -> no throttle"),
	?assertEqual(2, calculate_throttle_delay(1, 16),
		"PackingRate < SpawnSchedulers capacity -> throttle"),
	?assertEqual(15, calculate_throttle_delay(8, 100),
		"PackingRate < SpawnSchedulers capacity -> throttle"),
	?assertEqual(0, calculate_throttle_delay(0, 100),
		"0 schedulers -> no throttle"),
	?assertEqual(0, calculate_throttle_delay(8, 0),
		"no packing -> no throttle").<|MERGE_RESOLUTION|>--- conflicted
+++ resolved
@@ -243,7 +243,7 @@
 			Entropy = prometheus_histogram:observe_duration(
 				replica_2_9_entropy_duration_milliseconds, [], 
 					fun() ->
-						ar_mine_randomx:randomx_generate_replica_2_9_entropy(RandomXState, Key)
+						ar_mine_randomx:randomx_generate_replica_2_9_entropy_opt(RandomXState, Key)
 					end),
 			ar_shared_entropy_cache:put(Key, Entropy, EntropySize),
 			Entropy;
@@ -653,24 +653,6 @@
 			Error
 	end.
 
-<<<<<<< HEAD
-get_replica_2_9_entropy(Key, RandomXState) ->
-	case ar_shared_entropy_cache:get(Key) of
-		not_found ->
-			{ok, Config} = application:get_env(arweave, config),
-			MaxCacheSize = Config#config.replica_2_9_entropy_cache_size,
-			SubChunkSize = ?COMPOSITE_PACKING_SUB_CHUNK_SIZE,
-			EntropySize = ?REPLICA_2_9_ENTROPY_SUB_CHUNK_COUNT * SubChunkSize,
-			ar_shared_entropy_cache:allocate_space(EntropySize, MaxCacheSize),
-			Entropy = ar_mine_randomx:randomx_generate_replica_2_9_entropy_opt(RandomXState, Key),
-			ar_shared_entropy_cache:put(Key, Entropy, EntropySize),
-			Entropy;
-		{ok, Entropy} ->
-			Entropy
-	end.
-
-=======
->>>>>>> 85179d6a
 unpack({replica_2_9, RewardAddr} = Packing, AbsoluteEndOffset,
 		_TXRoot, Chunk, ChunkSize, PackingState, _External) ->
 	case validate_chunk_size(Packing, Chunk, ChunkSize) of

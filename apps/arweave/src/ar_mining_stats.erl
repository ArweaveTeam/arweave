-module(ar_mining_stats).
-behaviour(gen_server).

-export([start_link/0, start_performance_reports/0, pause_performance_reports/1, mining_paused/0,
		set_total_data_size/1, set_storage_module_data_size/6,
		vdf_computed/0, raw_read_rate/2, chunks_read/2, h1_computed/2, h2_computed/2,
		h1_solution/0, h2_solution/0, block_found/0,
		h1_sent_to_peer/2, h1_received_from_peer/2, h2_sent_to_peer/1, h2_received_from_peer/1]).

-export([init/1, handle_cast/2, handle_call/3, handle_info/2, terminate/2]).

-include_lib("arweave/include/ar.hrl").
-include_lib("arweave/include/ar_config.hrl").
-include_lib("arweave/include/ar_consensus.hrl").
-include_lib("eunit/include/eunit.hrl").

-record(state, {
	pause_performance_reports = false,
	pause_performance_reports_timeout
}).

-record(report, {
	now,
	vdf_speed = undefined,
	h1_solution = 0,
	h2_solution = 0,
	confirmed_block = 0,
	total_data_size = 0,
	optimal_overall_read_mibps = 0.0,
	optimal_overall_hash_hps = 0.0,
	average_read_mibps = 0.0,
	current_read_mibps = 0.0,
	average_hash_hps = 0.0,
	current_hash_hps = 0.0,
	average_h1_to_peer_hps = 0.0,
	current_h1_to_peer_hps = 0.0,
	average_h1_from_peer_hps = 0.0,
	current_h1_from_peer_hps = 0.0,
	total_h2_to_peer = 0,
	total_h2_from_peer = 0,

	partitions = [],
	peers = []
}).

-record(partition_report, {
	partition_number,
	data_size,
	optimal_read_mibps,
	optimal_hash_hps,
	average_read_mibps,
	current_read_mibps,
	average_hash_hps,
	current_hash_hps
}).

-record(peer_report, {
	peer,
	average_h1_to_peer_hps,
	current_h1_to_peer_hps,
	average_h1_from_peer_hps,
	current_h1_from_peer_hps,
	total_h2_to_peer,
	total_h2_from_peer
}).

%% ETS table structure:
%%
%% {vdf, 													StartTime, Samples, VDFStepCount}
%% {h1_solution, 											StartTime, Samples, TotalH1SolutionsFound}
%% {h2_solution, 											StartTime, Samples, TotalH2SolutionsFound}
%% {confirmed_block, 										StartTime, Samples, TotalConfirmedBlocksMined}
%% {{partition, PartitionNumber, read, total}, 				StartTime, Samples, TotalChunksRead}
%% {{partition, PartitionNumber, read, current}, 			StartTime, Samples, CurrentChunksRead}
%% {{partition, PartitionNumber, h1, total}, 				StartTime, Samples, TotalH1}
%% {{partition, PartitionNumber, h1, current}, 				StartTime, Samples, CurrentH1}
%% {{partition, PartitionNumber, h2, total}, 				StartTime, Samples, TotalH2}
%% {{partition, PartitionNumber, h2, current}, 				StartTime, Samples, CurrentH2}
%% {total_data_size, 										TotalBytesPacked}
%% {{partition, PartitionNumber, storage_module, StoreID}, 	BytesPacked}
%% {{peer, Peer, h1_to_peer, total}, 						StartTime, Samples, TotalH1sSentToPeer}
%% {{peer, Peer, h1_to_peer, current}, 						StartTime, Samples, CurrentH1sSentToPeer}
%% {{peer, Peer, h1_from_peer, total}, 						StartTime, Samples, TotalH1sReceivedFromPeer}
%% {{peer, Peer, h1_from_peer, current}, 					StartTime, Samples, CurrentH1sReceivedFromPeer}
%% {{peer, Peer, h2_to_peer, total}, 						StartTime, Samples, TotalH2sSentToPeer}
%% {{peer, Peer, h2_from_peer, total}, 						StartTime, Samples, TotalH2sReceivedFromPeer}

-define(PERFORMANCE_REPORT_FREQUENCY_MS, 10000).

%%%===================================================================
%%% Public interface.
%%%===================================================================

%% @doc Start the gen_server.
start_link() ->
	gen_server:start_link({local, ?MODULE}, ?MODULE, [], []).

start_performance_reports() ->
	reset_all_stats(),
	ar_util:cast_after(?PERFORMANCE_REPORT_FREQUENCY_MS, ?MODULE, report_performance).

%% @doc Stop logging performance reports for the given number of milliseconds.
pause_performance_reports(Time) ->
	gen_server:cast(?MODULE, {pause_performance_reports, Time}).

vdf_computed() ->
	increment_count(vdf).

raw_read_rate(PartitionNumber, ReadRate) ->
	prometheus_gauge:set(mining_rate, [raw_read, PartitionNumber], ReadRate).

chunks_read(PartitionNumber, Count) ->
	increment_count({partition, PartitionNumber, read, total}, Count),
	increment_count({partition, PartitionNumber, read, current}, Count).

h1_computed(PartitionNumber, Count) ->
	increment_count({partition, PartitionNumber, h1, total}, Count),
	increment_count({partition, PartitionNumber, h1, current}, Count).

h2_computed(PartitionNumber, Count) ->
	increment_count({partition, PartitionNumber, h2, total}, Count),
	increment_count({partition, PartitionNumber, h2, current}, Count).

h1_sent_to_peer(Peer, H1Count) ->
	increment_count({peer, Peer, h1_to_peer, total}, H1Count),
	increment_count({peer, Peer, h1_to_peer, current}, H1Count).

h1_received_from_peer(Peer, H1Count) ->
	increment_count({peer, Peer, h1_from_peer, total}, H1Count),
	increment_count({peer, Peer, h1_from_peer, current}, H1Count).

h2_sent_to_peer(Peer) ->
	increment_count({peer, Peer, h2_to_peer, total}).

h2_received_from_peer(Peer) ->
	increment_count({peer, Peer, h2_from_peer, total}).

h1_solution() ->
	increment_count(h1_solution).

h2_solution() ->
	increment_count(h2_solution).

block_found() ->
	increment_count(confirmed_block).

set_total_data_size(DataSize) ->
	try
		prometheus_gauge:set(v2_index_data_size, DataSize),
		ets:insert(?MODULE, {total_data_size, DataSize})
	catch
		error:badarg ->
			?LOG_WARNING([{event, set_total_data_size_failed},
				{reason, prometheus_not_started}, {data_size, DataSize}]);
		Type:Reason ->
			?LOG_ERROR([{event, set_total_data_size_failed},
				{type, Type}, {reason, Reason}, {data_size, DataSize}])
	end.

set_storage_module_data_size(
		StoreID, Packing, PartitionNumber, StorageModuleSize, StorageModuleIndex, DataSize) ->
	StoreLabel = ar_storage_module:label_by_id(StoreID),
	PackingLabel = ar_storage_module:packing_label(Packing),
<<<<<<< HEAD
	try
=======
	try	
		PackingDifficulty = get_packing_difficulty(Packing),
>>>>>>> 8fd00107
		prometheus_gauge:set(v2_index_data_size_by_packing,
			[StoreLabel, PackingLabel, PartitionNumber,
			 StorageModuleSize, StorageModuleIndex,
			 PackingDifficulty],
			DataSize),
		ets:insert(?MODULE, {
			{partition, PartitionNumber, storage_module, StoreID, packing, Packing}, DataSize})
	catch
		error:badarg ->
			?LOG_WARNING([{event, set_storage_module_data_size_failed},
				{reason, prometheus_not_started},
				{store_id, StoreID}, {store_label, StoreLabel},
				{packing, ar_serialize:encode_packing(Packing, true)},
				{packing_label, PackingLabel},
				{partition_number, PartitionNumber}, {storage_module_size, StorageModuleSize},
				{storage_module_index, StorageModuleIndex}, {data_size, DataSize}]);
		error:{unknown_metric,default,v2_index_data_size_by_packing} ->
			?LOG_WARNING([{event, set_storage_module_data_size_failed},
				{reason, prometheus_not_started},
				{store_id, StoreID}, {store_label, StoreLabel},
				{packing, ar_serialize:encode_packing(Packing, true)},
				{packing_label, PackingLabel},
				{partition_number, PartitionNumber}, {storage_module_size, StorageModuleSize},
				{storage_module_index, StorageModuleIndex}, {data_size, DataSize}]);
		Type:Reason ->
			?LOG_ERROR([{event, set_storage_module_data_size_failed},
				{type, Type}, {reason, Reason},
				{store_id, StoreID}, {store_label, StoreLabel},
				{packing, ar_serialize:encode_packing(Packing, true)},
				{packing_label, PackingLabel},
				{partition_number, PartitionNumber}, {storage_module_size, StorageModuleSize},
				{storage_module_index, StorageModuleIndex}, {data_size, DataSize} ])
	end.

mining_paused() ->
	clear_metrics().

%%%===================================================================
%%% Generic server callbacks.
%%%===================================================================

init([]) ->
	{ok, #state{}}.

handle_call(Request, _From, State) ->
	?LOG_WARNING([{event, unhandled_call}, {module, ?MODULE}, {request, Request}]),
	{reply, ok, State}.

handle_cast(report_performance, #state{ pause_performance_reports = true,
			pause_performance_reports_timeout = Timeout } = State) ->
	Now = os:system_time(millisecond),
	case Now > Timeout of
		true ->
			gen_server:cast(?MODULE, report_performance),
			{noreply, State#state{ pause_performance_reports = false }};
		false ->
			ar_util:cast_after(?PERFORMANCE_REPORT_FREQUENCY_MS, ?MODULE, report_performance),
			{noreply, State}
	end;
handle_cast(report_performance, State) ->
	report_performance(),
	ar_util:cast_after(?PERFORMANCE_REPORT_FREQUENCY_MS, ?MODULE, report_performance),
	{noreply, State};

handle_cast({pause_performance_reports, Time}, State) ->
	Now = os:system_time(millisecond),
	Timeout = Now + Time,
	{noreply, State#state{ pause_performance_reports = true,
			pause_performance_reports_timeout = Timeout }};

handle_cast(Cast, State) ->
	?LOG_WARNING([{event, unhandled_cast}, {module, ?MODULE}, {cast, Cast}]),
	{noreply, State}.

handle_info(Message, State) ->
	?LOG_WARNING([{event, unhandled_info}, {module, ?MODULE}, {message, Message}]),
	{noreply, State}.

terminate(_Reason, _State) ->
	ok.

%%%===================================================================
%%% Private functions.
%%%===================================================================

reset_all_stats() ->
	ets:delete_all_objects(?MODULE).

%% @doc Atomically increments the count for ETS records stored in the format:
%% {Key, StartTimestamp, Count}
%% If the Key doesn't exist, it is initialized with the current timestamp and a count of Amount
increment_count(Key) ->
	increment_count(Key, 1).

increment_count(_Key, 0) ->
	ok;
increment_count(Key, Amount) ->
	ets:update_counter(?MODULE, Key,
		[{3, 1}, {4, Amount}], 						%% increment samples by 1, count by Amount
		{Key, erlang:monotonic_time(millisecond), 0, 0} %% initialize timestamp, samples, count
	).

reset_count(Key, Now) ->
	ets:insert(?MODULE, [{Key, Now, 0, 0}]).

get_average_count_by_time(Key, Now) ->
	{_AvgSamples, AvgCount} = get_average_by_time(Key, Now),
	AvgCount.

get_average_samples_by_time(Key, Now) ->
	{AvgSamples, _AvgCount} = get_average_by_time(Key, Now),
	AvgSamples.

get_average_by_time(Key, Now) ->
	case ets:lookup(?MODULE, Key) of
		[] ->
			{0.0, 0.0};
		[{_, Start, _Samples, _Count}] when Now - Start =:= 0 ->
			{0.0, 0.0};
		[{_, Start, Samples, Count}] ->
			Elapsed = (Now - Start) / 1000,
			{Samples / Elapsed, Count / Elapsed}
	end.

get_average_by_samples(Key) ->
	case ets:lookup(?MODULE, Key) of
		[] ->
			0.0;
		[{_, _Start, Samples, _Count}] when Samples == 0 ->
			0.0;
		[{_, _Start, Samples, Count}] ->
			Count / Samples
	end.


get_count(Key) ->
	case ets:lookup(?MODULE, Key) of
		[] ->
			0;
		[{_, _Start, _Samples, Count}] ->
			Count
	end.

get_start(Key) ->
	case ets:lookup(?MODULE, Key) of
		[] ->
			undefined;
		[{_, Start, _Samples, _Count}] ->
			Start
	end.

get_packing() ->
	{ok, Config} = application:get_env(arweave, config),
	MiningAddress = Config#config.mining_addr,
	Pattern1 = {
		partition, '_', storage_module, '_', packing,
		{spora_2_6, MiningAddress}
	},
	Pattern2 = {
		partition, '_', storage_module, '_', packing,
		{composite, MiningAddress, '_'}
	},

	Results =
		ets:match_object(?MODULE, {Pattern1, '_'}) ++
		ets:match_object(?MODULE, {Pattern2, '_'}),

	% Extract Packings and create a set
	Packings = [Packing || {{_, _, _, _, _, Packing}, _} <- Results],
	PackingsSet = sets:from_list(Packings),

	case sets:to_list(PackingsSet) of
		[SinglePacking] -> SinglePacking;
		[] ->
			% No results found
			undefined;
		MultiplePackings ->
			% More than one unique packing found
			?LOG_WARNING([
				{event, get_packing_failed}, {reason, multiple_unique_packings},
				{unique_packings,
					string:join(
						[format_packing(Packing) || Packing <- MultiplePackings], ", ")}
				]),
			undefined
	end.

format_packing({spora_2_6, Addr}) ->
	"spora_2_6_" ++ binary_to_list(ar_util:encode(Addr));
format_packing({composite, Addr, Difficulty}) ->
	"composite_" ++ binary_to_list(ar_util:encode(Addr)) ++ "." ++ integer_to_list(Difficulty);
format_packing(spora_2_5) ->
	"spora_2_5";
format_packing(unpacked) ->
	"unpacked";
format_packing(Packing) ->
	?LOG_ERROR("Unexpected packing: ~p", [Packing]),
	"unknown".

get_packing_difficulty({composite, _, Difficulty}) ->
	Difficulty;
get_packing_difficulty(_) ->
	0.

get_hashrate_divisor(PackingDifficulty) ->
	%% Raw hashrate varies based on packing difficulty. Assuming a spora_2_6 base hashrate
	%% of 404, the raw hashrate at different packing difficulties is:
	%% spora_2_6: 404
	%% composite, 1: 404 * 32 / 4 / 1 = 3232
	%% composite, 2: 404 * 32 / 4 / 2 = 1616
	%% composite, 32: 404 * 32 / 4 / 32 = 101
	%%
	%% Basically:
	%% - composite packing generate 32x the number of hashes, but they are compared against
	%%   a higher solution difficulty
	%% - compsoite uses a 4x lower read recall range which *reduces* the number of hashes
	%%   4-fold, and increases the solution difficulty
	%% - finally as the difficulty increases, the number of hashes generated decreases as does
	%%   the solution difficulty
	%%
	%% This function returns a divisor we can use to normalize the hahsrate to 404.
	case PackingDifficulty of
		0 ->
			1.0;
		_ ->
			(32.0 / 4.0) / PackingDifficulty
	end.

get_total_minable_data_size(Packing) ->
	Pattern = {
		{partition, '_', storage_module, '_', packing, Packing}, '$1'
	},
	Sizes = [Size || [Size] <- ets:match(?MODULE, Pattern)],
	TotalDataSize = lists:sum(Sizes),

	WeaveSize = ar_node:get_weave_size(),
	TipPartition = ar_node:get_max_partition_number(WeaveSize) + 1,
	TipPartitionSize = get_partition_data_size(TipPartition, Packing),
	?LOG_DEBUG([{event, get_total_minable_data_size},
		{total_data_size, TotalDataSize}, {weave_size, WeaveSize},
		{tip_partition, TipPartition}, {tip_partition_size, TipPartitionSize},
		{total_minable_data_size, TotalDataSize - TipPartitionSize}	]),
	TotalDataSize - TipPartitionSize.

get_overall_total(PartitionPeer, Stat, TotalCurrent) ->
	Pattern = {{PartitionPeer, '_', Stat, TotalCurrent}, '_', '_', '$1'},
    Matches = ets:match(?MODULE, Pattern),
	Counts = [Count || [Count] <- Matches],
	lists:sum(Counts).

get_partition_data_size(PartitionNumber, Packing) ->
	Pattern = {{partition, PartitionNumber, storage_module, '_', packing, Packing }, '$1'},
	Sizes = [Size || [Size] <- ets:match(?MODULE, Pattern)],
    lists:sum(Sizes).

vdf_speed(Now) ->
	case get_average_count_by_time(vdf, Now) of
		0.0 ->
			undefined;
		StepsPerSecond ->
			reset_count(vdf, Now),
			1.0 / StepsPerSecond
	end.

get_hash_hps(PoA1Multiplier, Packing, PartitionNumber, TotalCurrent, Now) ->
	H1 = get_average_count_by_time({partition, PartitionNumber, h1, TotalCurrent}, Now),
	H2 = get_average_count_by_time({partition, PartitionNumber, h2, TotalCurrent}, Now),
	PackingDifficulty = get_packing_difficulty(Packing),
	((H1 / PoA1Multiplier) + H2) / get_hashrate_divisor(PackingDifficulty).

%% @doc calculate the maximum hash rate (in MiB per second read from disk) for the given VDF
%% speed at the current weave size.
optimal_partition_read_mibps(_Packing, undefined, _PartitionDataSize, _TotalDataSize, _WeaveSize) ->
	0.0;
optimal_partition_read_mibps(Packing, VDFSpeed, PartitionDataSize, TotalDataSize, WeaveSize) ->
	PackingDifficulty = get_packing_difficulty(Packing),
	RecallRangeSize = ar_block:get_recall_range_size(PackingDifficulty) / ?MiB,
	(RecallRangeSize / VDFSpeed) *
	min(1.0, (PartitionDataSize / ?PARTITION_SIZE)) *
	(1 + min(1.0, (TotalDataSize / WeaveSize))).

%% @doc calculate the maximum hash rate (in hashes per second) for the given VDF speed
%% at the current weave size.
optimal_partition_hash_hps(_PoA1Multiplier, undefined, _PartitionDataSize, _TotalDataSize, _WeaveSize) ->
	0.0;
optimal_partition_hash_hps(PoA1Multiplier, VDFSpeed, PartitionDataSize, TotalDataSize, WeaveSize) ->
	BasePartitionHashes = (400.0 / VDFSpeed) * min(1.0, (PartitionDataSize / ?PARTITION_SIZE)),
	H1Optimal = BasePartitionHashes / PoA1Multiplier,
	H2Optimal = BasePartitionHashes * min(1.0, (TotalDataSize / WeaveSize)),
	H1Optimal + H2Optimal.

generate_report() ->
	{ok, Config} = application:get_env(arweave, config),
	Height = ar_node:get_height(),
	generate_report(
		Height,
		ar_mining_io:get_partitions(),
		Config#config.cm_peers,
		ar_node:get_weave_size(),
		erlang:monotonic_time(millisecond)
	).

generate_report(_Height, [], _Peers, _WeaveSize, Now) ->
	#report{
		now = Now
	};
generate_report(Height, Partitions, Peers, WeaveSize, Now) ->
	PoA1Multiplier = ar_difficulty:poa1_diff_multiplier(Height),
	VDFSpeed = vdf_speed(Now),
	%% We currently only  support mining against a single data packing format
	Packing = get_packing(),
	TotalDataSize = get_total_minable_data_size(Packing),
	Report = #report{
		now = Now,
		vdf_speed = VDFSpeed,
		h1_solution = get_count(h1_solution),
		h2_solution = get_count(h2_solution),
		confirmed_block = get_count(confirmed_block),
		total_data_size = TotalDataSize,
		total_h2_to_peer = get_overall_total(peer, h2_to_peer, total),
		total_h2_from_peer = get_overall_total(peer, h2_from_peer, total)
	},

	Report2 = generate_partition_reports(
		PoA1Multiplier, Partitions, Packing, Report, WeaveSize),
	Report3 = generate_peer_reports(Peers, Report2),
	Report3.

generate_partition_reports(PoA1Multiplier, Partitions, Packing, Report, WeaveSize) ->
	lists:foldr(
		fun({PartitionNumber, _MiningAddr, _PackingDifficulty}, Acc) ->
			generate_partition_report(
				PoA1Multiplier, PartitionNumber, Packing, Acc, WeaveSize)
		end,
		Report,
		Partitions
	).

generate_partition_report(
		PoA1Multiplier, PartitionNumber, Packing, Report, WeaveSize) ->
	#report{
		now = Now,
		vdf_speed = VDFSpeed,
		total_data_size = TotalDataSize,
		partitions = Partitions,
		optimal_overall_read_mibps = OptimalOverallRead,
		optimal_overall_hash_hps = OptimalOverallHash,
		average_read_mibps = AverageRead,
		current_read_mibps = CurrentRead,
		average_hash_hps = AverageHash,
		current_hash_hps = CurrentHash } = Report,
	DataSize = get_partition_data_size(PartitionNumber, Packing),
	PartitionReport = #partition_report{
		partition_number = PartitionNumber,
		data_size = DataSize,
		average_read_mibps = get_average_count_by_time(
				{partition, PartitionNumber, read, total}, Now) / 4,
		current_read_mibps = get_average_count_by_time(
				{partition, PartitionNumber, read, current}, Now) / 4,
		average_hash_hps = get_hash_hps(
			PoA1Multiplier, Packing, PartitionNumber, total, Now),
		current_hash_hps = get_hash_hps(
			PoA1Multiplier, Packing, PartitionNumber, current, Now),
		optimal_read_mibps = optimal_partition_read_mibps(
			Packing, VDFSpeed, DataSize, TotalDataSize, WeaveSize),
		optimal_hash_hps = optimal_partition_hash_hps(
			PoA1Multiplier, VDFSpeed, DataSize, TotalDataSize, WeaveSize)
	},

	reset_count({partition, PartitionNumber, read, current}, Now),
	reset_count({partition, PartitionNumber, h1, current}, Now),
	reset_count({partition, PartitionNumber, h2, current}, Now),

	Report#report{
		optimal_overall_read_mibps =
			OptimalOverallRead + PartitionReport#partition_report.optimal_read_mibps,
		optimal_overall_hash_hps =
			OptimalOverallHash + PartitionReport#partition_report.optimal_hash_hps,
		average_read_mibps = AverageRead + PartitionReport#partition_report.average_read_mibps,
		current_read_mibps = CurrentRead + PartitionReport#partition_report.current_read_mibps,
		average_hash_hps = AverageHash + PartitionReport#partition_report.average_hash_hps,
		current_hash_hps = CurrentHash + PartitionReport#partition_report.current_hash_hps,
		partitions = Partitions ++ [PartitionReport] }.

generate_peer_reports(Peers, Report) ->
	lists:foldr(
		fun(Peer, Acc) ->
			generate_peer_report(Peer, Acc)
		end,
		Report,
		Peers
	).

generate_peer_report(Peer, Report) ->
	#report{
		now = Now,
		peers = Peers,
		average_h1_to_peer_hps = AverageH1ToPeer,
		current_h1_to_peer_hps = CurrentH1ToPeer,
		average_h1_from_peer_hps = AverageH1FromPeer,
		current_h1_from_peer_hps = CurrentH1FromPeer } = Report,
	PeerReport = #peer_report{
		peer = Peer,
		average_h1_to_peer_hps =
			get_average_count_by_time({peer, Peer, h1_to_peer, total}, Now),
		current_h1_to_peer_hps =
			get_average_count_by_time({peer, Peer, h1_to_peer, current}, Now),
		average_h1_from_peer_hps =
			get_average_count_by_time({peer, Peer, h1_from_peer, total}, Now),
		current_h1_from_peer_hps =
			get_average_count_by_time({peer, Peer, h1_from_peer, current}, Now),
		total_h2_to_peer = get_count({peer, Peer, h2_to_peer, total}),
		total_h2_from_peer = get_count({peer, Peer, h2_from_peer, total})
	},

	reset_count({peer, Peer, h1_to_peer, current}, Now),
	reset_count({peer, Peer, h1_from_peer, current}, Now),

	Report#report{
		peers = Peers ++ [PeerReport],
		average_h1_to_peer_hps =
			AverageH1ToPeer + PeerReport#peer_report.average_h1_to_peer_hps,
		current_h1_to_peer_hps =
			CurrentH1ToPeer + PeerReport#peer_report.current_h1_to_peer_hps,
		average_h1_from_peer_hps =
			AverageH1FromPeer + PeerReport#peer_report.average_h1_from_peer_hps,
		current_h1_from_peer_hps =
			CurrentH1FromPeer + PeerReport#peer_report.current_h1_from_peer_hps
	}.

report_performance() ->
	Report = generate_report(),
	set_metrics(Report),
	ReportString = format_report(Report),
	ar:console("~s", [ReportString]),
	log_report(ReportString).

log_report(ReportString) ->
	Lines = string:tokens(lists:flatten(ReportString), "\n"),
	log_report_lines(Lines).

log_report_lines([]) ->
	ok;
log_report_lines([Line | Lines]) ->
	?LOG_INFO(Line),
	log_report_lines(Lines).

set_metrics(Report) ->
	prometheus_gauge:set(mining_rate, [read, total], Report#report.current_read_mibps),
	prometheus_gauge:set(mining_rate, [hash, total],  Report#report.current_hash_hps),
	prometheus_gauge:set(mining_rate, [ideal_read, total],  Report#report.optimal_overall_read_mibps),
	prometheus_gauge:set(mining_rate, [ideal_hash, total],  Report#report.optimal_overall_hash_hps),
	prometheus_gauge:set(cm_h1_rate, [total, to], Report#report.current_h1_to_peer_hps),
	prometheus_gauge:set(cm_h1_rate, [total, from], Report#report.current_h1_from_peer_hps),
	prometheus_gauge:set(cm_h2_count, [total, to], Report#report.total_h2_to_peer),
	prometheus_gauge:set(cm_h2_count, [total, from], Report#report.total_h2_from_peer),
	set_partition_metrics(Report#report.partitions),
	set_peer_metrics(Report#report.peers).

set_partition_metrics([]) ->
	ok;
set_partition_metrics([PartitionReport | PartitionReports]) ->
	PartitionNumber = PartitionReport#partition_report.partition_number,
	prometheus_gauge:set(mining_rate, [read, PartitionNumber],
		PartitionReport#partition_report.current_read_mibps),
	prometheus_gauge:set(mining_rate, [hash, PartitionNumber],
		PartitionReport#partition_report.current_hash_hps),
	prometheus_gauge:set(mining_rate, [ideal_read, PartitionNumber],
		PartitionReport#partition_report.optimal_read_mibps),
	prometheus_gauge:set(mining_rate, [ideal_hash, PartitionNumber],
		PartitionReport#partition_report.optimal_hash_hps),
	set_partition_metrics(PartitionReports).

set_peer_metrics([]) ->
	ok;
set_peer_metrics([PeerReport | PeerReports]) ->
	Peer = ar_util:format_peer(PeerReport#peer_report.peer),
	prometheus_gauge:set(cm_h1_rate, [Peer, to],
		PeerReport#peer_report.current_h1_to_peer_hps),
	prometheus_gauge:set(cm_h1_rate, [Peer, from],
		PeerReport#peer_report.current_h1_from_peer_hps),
	prometheus_gauge:set(cm_h2_count, [Peer, to],
		PeerReport#peer_report.total_h2_to_peer),
	prometheus_gauge:set(cm_h2_count, [Peer, from],
		PeerReport#peer_report.total_h2_from_peer),
	set_peer_metrics(PeerReports).

clear_metrics() ->
	Report = generate_report(),
	prometheus_gauge:set(mining_rate, [read, total], 0),
	prometheus_gauge:set(mining_rate, [hash, total],  0),
	prometheus_gauge:set(mining_rate, [ideal, total],  0),
	prometheus_gauge:set(cm_h1_rate, [total, to], 0),
	prometheus_gauge:set(cm_h1_rate, [total, from], 0),
	prometheus_gauge:set(cm_h2_count, [total, to], 0),
	prometheus_gauge:set(cm_h2_count, [total, from], 0),
	clear_partition_metrics(Report#report.partitions),
	clear_peer_metrics(Report#report.peers).

clear_partition_metrics([]) ->
	ok;
clear_partition_metrics([PartitionReport | PartitionReports]) ->
	PartitionNumber = PartitionReport#partition_report.partition_number,
	prometheus_gauge:set(mining_rate, [read, PartitionNumber], 0),
	prometheus_gauge:set(mining_rate, [hash, PartitionNumber], 0),
	prometheus_gauge:set(mining_rate, [ideal, PartitionNumber], 0),
	clear_partition_metrics(PartitionReports).

clear_peer_metrics([]) ->
	ok;
clear_peer_metrics([PeerReport | PeerReports]) ->
	Peer = ar_util:format_peer(PeerReport#peer_report.peer),
	prometheus_gauge:set(cm_h1_rate, [Peer, to], 0),
	prometheus_gauge:set(cm_h1_rate, [Peer, from], 0),
	prometheus_gauge:set(cm_h2_count, [Peer, to], 0),
	prometheus_gauge:set(cm_h2_count, [Peer, from], 0),
	clear_peer_metrics(PeerReports).

format_report(Report) ->
	format_report(Report, ar_node:get_weave_size()).
format_report(Report, WeaveSize) ->
	Preamble = io_lib:format(
		"================================================= Mining Performance Report =================================================\n"
		"\n"
		"VDF Speed:       ~s\n"
		"H1 Solutions:     ~B\n"
		"H2 Solutions:     ~B\n"
		"Confirmed Blocks: ~B\n"
		"\n",
		[format_vdf_speed(Report#report.vdf_speed), Report#report.h1_solution,
			Report#report.h2_solution, Report#report.confirmed_block]
	),
	PartitionTable = format_partition_report(Report, WeaveSize),
	PeerTable = format_peer_report(Report),

    io_lib:format("\n~s~s~s", [Preamble, PartitionTable, PeerTable]).

format_partition_report(Report, WeaveSize) ->
	Header =
		"Local mining stats:\n"
		"+-----------+-----------+----------+---------------+---------------+---------------+------------+------------+--------------+\n"
        "| Partition | Data Size | % of Max |   Read (Cur)  |   Read (Avg)  |  Read (Ideal) | Hash (Cur) | Hash (Avg) | Hash (Ideal) |\n"
		"+-----------+-----------+----------+---------------+---------------+---------------+------------+------------+--------------+\n",
	TotalRow = format_partition_total_row(Report, WeaveSize),
	PartitionRows = format_partition_rows(Report#report.partitions),
    Footer =
		"+-----------+-----------+----------+---------------+---------------+---------------+------------+------------+--------------+\n",
	io_lib:format("~s~s~s~s", [Header, TotalRow, PartitionRows, Footer]).

format_partition_total_row(Report, WeaveSize) ->
	#report{
		total_data_size = TotalDataSize,
		optimal_overall_read_mibps = OptimalOverallRead,
		optimal_overall_hash_hps = OptimalOverallHash,
		average_read_mibps = AverageRead,
		current_read_mibps = CurrentRead,
		average_hash_hps = AverageHash,
		current_hash_hps = CurrentHash } = Report,
	TotalTiB = TotalDataSize / ?TiB,
	PctOfWeave = floor((TotalDataSize / WeaveSize) * 100),
    io_lib:format(
		"|     Total | ~5.1f TiB | ~6.B % "
		"| ~7.1f MiB/s | ~7.1f MiB/s | ~7.1f MiB/s "
		"| ~6B h/s | ~6B h/s | ~8B h/s |\n",
		[
			TotalTiB, PctOfWeave,
			CurrentRead, AverageRead, OptimalOverallRead,
			floor(CurrentHash), floor(AverageHash), floor(OptimalOverallHash)]).

format_partition_rows([]) ->
	"";
format_partition_rows([PartitionReport | PartitionReports]) ->
	format_partition_rows(PartitionReports) ++
	[format_partition_row(PartitionReport)].

format_partition_row(PartitionReport) ->
	#partition_report{
		partition_number = PartitionNumber,
		data_size = DataSize,
		optimal_read_mibps = OptimalRead,
		average_read_mibps = AverageRead,
		current_read_mibps = CurrentRead,
		optimal_hash_hps = OptimalHash,
		average_hash_hps = AverageHash,
		current_hash_hps = CurrentHash } = PartitionReport,
	TiB = DataSize / ?TiB,
	PctOfPartition = floor((DataSize / ?PARTITION_SIZE) * 100),
    io_lib:format(
		"| ~9.B | ~5.1f TiB | ~6.B % "
		"| ~7.1f MiB/s | ~7.1f MiB/s | ~7.1f MiB/s "
		"| ~6B h/s | ~6B h/s | ~8B h/s |\n",
		[
			PartitionNumber, TiB, PctOfPartition,
			CurrentRead, AverageRead, OptimalRead,
			floor(CurrentHash), floor(AverageHash), floor(OptimalHash)]).

format_peer_report(#report{ peers = [] }) ->
	"";
format_peer_report(Report) ->
	Header =
		"\n"
		"Coordinated mining cluster stats:\n"
		"+----------------------+--------------+--------------+-------------+-------------+--------+--------+\n"
        "|                 Peer | H1 Out (Cur) | H1 Out (Avg) | H1 In (Cur) | H1 In (Avg) | H2 Out |  H2 In |\n"
		"+----------------------+--------------+--------------+-------------+-------------+--------+--------+\n",
	TotalRow = format_peer_total_row(Report),
	PartitionRows = format_peer_rows(Report#report.peers),
    Footer =
		"+----------------------+--------------+--------------+-------------+-------------+--------+--------+\n",
	io_lib:format("~s~s~s~s", [Header, TotalRow, PartitionRows, Footer]).

format_peer_total_row(Report) ->
	#report{
		average_h1_to_peer_hps = AverageH1To,
		current_h1_to_peer_hps = CurrentH1To,
		average_h1_from_peer_hps = AverageH1From,
		current_h1_from_peer_hps = CurrentH1From,
		total_h2_to_peer = TotalH2To,
		total_h2_from_peer = TotalH2From } = Report,
    io_lib:format(
		"|                  All | ~8B h/s | ~8B h/s | ~7B h/s | ~7B h/s | ~6B | ~6B |\n",
		[
			floor(CurrentH1To), floor(AverageH1To),
			floor(CurrentH1From), floor(AverageH1From),
			TotalH2To, TotalH2From
		]).

format_peer_rows([]) ->
	"";
format_peer_rows([PeerReport | PeerReports]) ->
	format_peer_rows(PeerReports) ++
	[format_peer_row(PeerReport)].

format_peer_row(PeerReport) ->
	#peer_report{
		peer = Peer,
		average_h1_to_peer_hps = AverageH1To,
		current_h1_to_peer_hps = CurrentH1To,
		average_h1_from_peer_hps = AverageH1From,
		current_h1_from_peer_hps = CurrentH1From,
		total_h2_to_peer = TotalH2To,
		total_h2_from_peer = TotalH2From } = PeerReport,
    io_lib:format(
		"| ~20s | ~8B h/s | ~8B h/s | ~7B h/s | ~7B h/s | ~6B | ~6B |\n",
		[
			ar_util:format_peer(Peer),
			floor(CurrentH1To), floor(AverageH1To),
			floor(CurrentH1From), floor(AverageH1From),
			TotalH2To, TotalH2From
		]).

format_vdf_speed(undefined) ->
	" undefined";
format_vdf_speed(VDFSpeed) ->
	io_lib:format("~5.2f s", [VDFSpeed]).

%%%===================================================================
%%% Tests
%%%===================================================================

mining_stats_test_() ->
    [
		{timeout, 30, fun test_read_stats/0},
		{timeout, 30, fun test_h1_stats/0},
		{timeout, 30, fun test_h2_stats/0},
		{timeout, 30, fun test_vdf_stats/0},
		{timeout, 30, fun test_data_size_stats/0},
		{timeout, 30, fun test_h1_sent_to_peer_stats/0},
		{timeout, 30, fun test_h1_received_from_peer_stats/0},
		{timeout, 30, fun test_h2_peer_stats/0},
		{timeout, 30, fun test_optimal_stats_poa1_multiple_1/0},
		{timeout, 30, fun test_optimal_stats_poa1_multiple_2/0},
		{timeout, 30, fun test_report_poa1_multiple_1/0},
		ar_test_node:test_with_mocked_functions(
			[
				{ar_difficulty, poa1_diff_multiplier, fun(_) -> 2 end}
			],
			fun test_report_poa1_multiple_2/0
		)
	].

test_read_stats() ->
	test_local_stats(fun chunks_read/2, read).

test_h1_stats() ->
	test_local_stats(fun h1_computed/2, h1).

test_h2_stats() ->
	test_local_stats(fun h2_computed/2, h2).

test_local_stats(Fun, Stat) ->
	ar_mining_stats:pause_performance_reports(120000),
	reset_all_stats(),
	Fun(1, 1),
	TotalStart1 = get_start({partition, 1, Stat, total}),
	CurrentStart1 = get_start({partition, 1, Stat, current}),
	timer:sleep(1000),
	Fun(1, 1),
	Fun(1, 1),

	Fun(2, 1),
	TotalStart2 = get_start({partition, 2, Stat, total}),
	CurrentStart2 = get_start({partition, 2, Stat, current}),
	Fun(2, 1),

	?assert(TotalStart1 /= TotalStart2),
	?assert(CurrentStart1 /= CurrentStart2),
	?assertEqual(0.0, get_average_count_by_time({partition, 1, Stat, total}, TotalStart1)),
	?assertEqual(0.0, get_average_count_by_time({partition, 1, Stat, current}, CurrentStart1)),
	?assertEqual(0.0, get_average_count_by_time({partition, 2, Stat, total}, TotalStart2)),
	?assertEqual(0.0, get_average_count_by_time({partition, 2, Stat, current}, CurrentStart2)),

	?assertEqual(6.0, get_average_count_by_time({partition, 1, Stat, total}, TotalStart1 + 500)),
	?assertEqual(0.25, get_average_count_by_time({partition, 1, Stat, current}, CurrentStart1 + 12000)),
	?assertEqual(0.5, get_average_count_by_time({partition, 2, Stat, total}, TotalStart2 + 4000)),
	?assertEqual(8.0, get_average_count_by_time({partition, 2, Stat, current}, CurrentStart2 + 250)),
	?assertEqual(0.0, get_average_count_by_time({partition, 3, Stat, total}, TotalStart1 + 4000)),
	?assertEqual(0.0, get_average_count_by_time({partition, 3, Stat, current}, TotalStart1 + 250)),

	?assertEqual(6.0, get_average_samples_by_time({partition, 1, Stat, total}, TotalStart1 + 500)),
	?assertEqual(0.25, get_average_samples_by_time({partition, 1, Stat, current}, CurrentStart1 + 12000)),
	?assertEqual(0.5, get_average_samples_by_time({partition, 2, Stat, total}, TotalStart2 + 4000)),
	?assertEqual(8.0, get_average_samples_by_time({partition, 2, Stat, current}, CurrentStart2 + 250)),
	?assertEqual(0.0, get_average_samples_by_time({partition, 3, Stat, total}, TotalStart1 + 4000)),
	?assertEqual(0.0, get_average_samples_by_time({partition, 3, Stat, current}, TotalStart1 + 250)),

	?assertEqual(1.0, get_average_by_samples({partition, 1, Stat, total})),
	?assertEqual(1.0, get_average_by_samples({partition, 1, Stat, current})),
	?assertEqual(1.0, get_average_by_samples({partition, 2, Stat, total})),
	?assertEqual(1.0, get_average_by_samples({partition, 2, Stat, current})),
	?assertEqual(0.0, get_average_by_samples({partition, 3, Stat, total})),
	?assertEqual(0.0, get_average_by_samples({partition, 3, Stat, current})),

	Now = CurrentStart2 + 1000,
	reset_count({partition, 1, Stat, current}, Now),
	?assertEqual(Now, get_start({partition, 1, Stat, current})),
	?assertEqual(6.0, get_average_count_by_time({partition, 1, Stat, total}, TotalStart1 + 500)),
	?assertEqual(0.0, get_average_count_by_time({partition, 1, Stat, current}, Now + 12000)),
	?assertEqual(0.5, get_average_count_by_time({partition, 2, Stat, total}, TotalStart2 + 4000)),
	?assertEqual(8.0, get_average_count_by_time({partition, 2, Stat, current}, CurrentStart2 + 250)),
	?assertEqual(0.0, get_average_count_by_time({partition, 3, Stat, total}, TotalStart1 + 4000)),
	?assertEqual(0.0, get_average_count_by_time({partition, 3, Stat, current}, CurrentStart1 + 250)),

	?assertEqual(6.0, get_average_samples_by_time({partition, 1, Stat, total}, TotalStart1 + 500)),
	?assertEqual(0.0, get_average_samples_by_time({partition, 1, Stat, current}, Now + 12000)),
	?assertEqual(0.5, get_average_samples_by_time({partition, 2, Stat, total}, TotalStart2 + 4000)),
	?assertEqual(8.0, get_average_samples_by_time({partition, 2, Stat, current}, CurrentStart2 + 250)),
	?assertEqual(0.0, get_average_samples_by_time({partition, 3, Stat, total}, TotalStart1 + 4000)),
	?assertEqual(0.0, get_average_samples_by_time({partition, 3, Stat, current}, CurrentStart1 + 250)),

	?assertEqual(1.0, get_average_by_samples({partition, 1, Stat, total})),
	?assertEqual(0.0, get_average_by_samples({partition, 1, Stat, current})),
	?assertEqual(1.0, get_average_by_samples({partition, 2, Stat, total})),
	?assertEqual(1.0, get_average_by_samples({partition, 2, Stat, current})),
	?assertEqual(0.0, get_average_by_samples({partition, 3, Stat, total})),
	?assertEqual(0.0, get_average_by_samples({partition, 3, Stat, current})),

	reset_all_stats(),
	?assertEqual(0.0, get_average_count_by_time({partition, 1, Stat, total}, Now + 500)),
	?assertEqual(0.0, get_average_count_by_time({partition, 1, Stat, current}, Now + 12000)),
	?assertEqual(0.0, get_average_count_by_time({partition, 2, Stat, total}, TotalStart2 + 4000)),
	?assertEqual(0.0, get_average_count_by_time({partition, 2, Stat, current}, CurrentStart2 + 250)),
	?assertEqual(0.0, get_average_count_by_time({partition, 3, Stat, total}, TotalStart1 + 4000)),
	?assertEqual(0.0, get_average_count_by_time({partition, 3, Stat, current}, TotalStart1 + 250)),

	?assertEqual(0.0, get_average_samples_by_time({partition, 1, Stat, total}, Now + 500)),
	?assertEqual(0.0, get_average_samples_by_time({partition, 1, Stat, current}, Now + 12000)),
	?assertEqual(0.0, get_average_samples_by_time({partition, 2, Stat, total}, TotalStart2 + 4000)),
	?assertEqual(0.0, get_average_samples_by_time({partition, 2, Stat, current}, CurrentStart2 + 250)),
	?assertEqual(0.0, get_average_samples_by_time({partition, 3, Stat, total}, TotalStart1 + 4000)),
	?assertEqual(0.0, get_average_samples_by_time({partition, 3, Stat, current}, TotalStart1 + 250)),

	?assertEqual(0.0, get_average_by_samples({partition, 1, Stat, total})),
	?assertEqual(0.0, get_average_by_samples({partition, 1, Stat, current})),
	?assertEqual(0.0, get_average_by_samples({partition, 2, Stat, total})),
	?assertEqual(0.0, get_average_by_samples({partition, 2, Stat, current})),
	?assertEqual(0.0, get_average_by_samples({partition, 3, Stat, total})),
	?assertEqual(0.0, get_average_by_samples({partition, 3, Stat, current})).

test_vdf_stats() ->
	ar_mining_stats:pause_performance_reports(120000),
	reset_all_stats(),
	ar_mining_stats:vdf_computed(),
	Start = get_start(vdf),
	ar_mining_stats:vdf_computed(),
	ar_mining_stats:vdf_computed(),

	?assertEqual(0.0, get_average_count_by_time(vdf, Start)),
	?assertEqual(6.0, get_average_count_by_time(vdf, Start + 500)),
	?assertEqual(0.0, get_average_samples_by_time(vdf, Start)),
	?assertEqual(6.0, get_average_samples_by_time(vdf, Start + 500)),
	?assertEqual(1.0, get_average_by_samples(vdf)),

	Now = Start + 1000,
	?assertEqual(1.0/3.0, vdf_speed(Now)),
	?assertEqual(Now, get_start(vdf)),
	?assertEqual(undefined, vdf_speed(Now)),
	?assertEqual(0.0, get_average_count_by_time(vdf, Now + 500)),
	?assertEqual(0.0, get_average_samples_by_time(vdf, Now + 500)),
	?assertEqual(0.0, get_average_by_samples(vdf)),
	?assertEqual(undefined, vdf_speed(Now + 500)),

	ar_mining_stats:vdf_computed(),
	Start2 = get_start(vdf),
	?assertEqual(0.5, vdf_speed(Start2 + 500)),

	ar_mining_stats:vdf_computed(),
	reset_all_stats(),
	?assertEqual(undefined, get_start(vdf)),
	?assertEqual(0.0, get_average_count_by_time(vdf, 1000)),
	?assertEqual(0.0, get_average_samples_by_time(vdf, 1000)),
	?assertEqual(0.0, get_average_by_samples(vdf)),
	?assertEqual(undefined, vdf_speed(1000)).

test_data_size_stats() ->
	{ok, Config} = application:get_env(arweave, config),
	try
		application:set_env(arweave, config,
			Config#config{ mining_addr = <<"MINING">> }),

		WeaveSize = floor(2 * ?PARTITION_SIZE),
		ets:insert(node_state, [{weave_size, WeaveSize}]),

		ar_mining_stats:pause_performance_reports(120000),
		do_test_data_size_stats({spora_2_6, <<"MINING">>}, {spora_2_6, <<"PACKING">>}),
		do_test_data_size_stats({composite, <<"MINING">>, 1}, {composite, <<"PACKING">>, 1}),
		do_test_data_size_stats({composite, <<"MINING">>, 2}, {composite, <<"PACKING">>, 2})
	after
		application:set_env(arweave, config, Config)
	end.

do_test_data_size_stats(Mining, Packing) ->
	reset_all_stats(),
	?assertEqual(undefined, get_packing()),
	?assertEqual(0, get_total_minable_data_size(Mining)),
	?assertEqual(0, get_partition_data_size(1, Mining)),
	?assertEqual(0, get_partition_data_size(2, Mining)),

	ar_mining_stats:set_storage_module_data_size(
		ar_storage_module:id({floor(0.1 * ?PARTITION_SIZE), 10, unpacked}),
		unpacked, 1, floor(0.1 * ?PARTITION_SIZE), 10, 101),
	ar_mining_stats:set_storage_module_data_size(
		ar_storage_module:id({floor(0.1 * ?PARTITION_SIZE), 10, Mining}),
		Mining, 1, floor(0.1 * ?PARTITION_SIZE), 10, 102),
	ar_mining_stats:set_storage_module_data_size(
		ar_storage_module:id({floor(0.1 * ?PARTITION_SIZE), 10, Packing}),
		Packing, 1, floor(0.1 * ?PARTITION_SIZE), 10, 103),

	ar_mining_stats:set_storage_module_data_size(
		ar_storage_module:id({floor(0.3 * ?PARTITION_SIZE), 4, unpacked}),
		unpacked, 1, floor(0.3 * ?PARTITION_SIZE), 4, 111),
	ar_mining_stats:set_storage_module_data_size(
		ar_storage_module:id({floor(0.3 * ?PARTITION_SIZE), 4, Mining}),
		Mining, 1, floor(0.3 * ?PARTITION_SIZE), 4, 112),
	ar_mining_stats:set_storage_module_data_size(
		ar_storage_module:id({floor(0.3 * ?PARTITION_SIZE), 4, Packing}),
		Packing, 1, floor(0.3 * ?PARTITION_SIZE), 4, 113),

	ar_mining_stats:set_storage_module_data_size(
		ar_storage_module:id({?PARTITION_SIZE, 2, unpacked}),
		unpacked, 2, ?PARTITION_SIZE, 2, 201),
	ar_mining_stats:set_storage_module_data_size(
		ar_storage_module:id({?PARTITION_SIZE, 2, Mining}),
		Mining, 2, ?PARTITION_SIZE, 2, 202),
	ar_mining_stats:set_storage_module_data_size(
		ar_storage_module:id({?PARTITION_SIZE, 2, Packing}),
		Packing, 2, ?PARTITION_SIZE, 2, 203),

	?assertEqual(Mining, get_packing()),
	?assertEqual(214, get_partition_data_size(1, Mining)),
	?assertEqual(202, get_partition_data_size(2, Mining)),
	?assertEqual(214, get_total_minable_data_size(Mining)),

	ar_mining_stats:set_storage_module_data_size(
		ar_storage_module:id({floor(0.2 * ?PARTITION_SIZE), 8, unpacked}),
		unpacked, 1, floor(0.2 * ?PARTITION_SIZE), 8, 121),
	ar_mining_stats:set_storage_module_data_size(
		ar_storage_module:id({floor(0.2 * ?PARTITION_SIZE), 8, Mining}),
		Mining, 1, floor(0.2 * ?PARTITION_SIZE), 8, 122),
	ar_mining_stats:set_storage_module_data_size(
		ar_storage_module:id({floor(0.2 * ?PARTITION_SIZE), 8, Packing}),
		Packing, 1, floor(0.2 * ?PARTITION_SIZE), 8, 123),

	ar_mining_stats:set_storage_module_data_size(
		ar_storage_module:id({?PARTITION_SIZE, 2, unpacked}),
		unpacked, 2, ?PARTITION_SIZE, 2, 51),
	ar_mining_stats:set_storage_module_data_size(
		ar_storage_module:id({?PARTITION_SIZE, 2, Mining}),
		Mining, 2, ?PARTITION_SIZE, 2, 52),
	ar_mining_stats:set_storage_module_data_size(
		ar_storage_module:id({?PARTITION_SIZE, 2, Packing}),
		Packing, 2, ?PARTITION_SIZE, 2, 53),

	?assertEqual(Mining, get_packing()),
	?assertEqual(336, get_partition_data_size(1, Mining)),
	?assertEqual(52, get_partition_data_size(2, Mining)),
	?assertEqual(336, get_total_minable_data_size(Mining)),

	reset_all_stats(),
	?assertEqual(undefined, get_packing()),
	?assertEqual(0, get_total_minable_data_size(Mining)),
	?assertEqual(0, get_partition_data_size(1, Mining)),
	?assertEqual(0, get_partition_data_size(2, Mining)).

test_h1_sent_to_peer_stats() ->
	test_peer_stats(fun h1_sent_to_peer/2, h1_to_peer).

test_h1_received_from_peer_stats() ->
	test_peer_stats(fun h1_received_from_peer/2, h1_from_peer).

test_peer_stats(Fun, Stat) ->
	ar_mining_stats:pause_performance_reports(120000),
	reset_all_stats(),

	Peer1 = ar_test_node:peer_addr(peer1),
	Peer2 = ar_test_node:peer_addr(peer2),
	Peer3 = ar_test_node:peer_addr(peer3),

	Fun(Peer1, 10),
	TotalStart1 = get_start({peer, Peer1, Stat, total}),
	CurrentStart1 = get_start({peer, Peer1, Stat, current}),
	timer:sleep(1000),
	Fun(Peer1, 5),
	Fun(Peer1, 15),

	Fun(Peer2, 1),
	TotalStart2 = get_start({peer, Peer2, Stat, total}),
	CurrentStart2 = get_start({peer, Peer2, Stat, current}),
	Fun(Peer2, 19),

	?assert(TotalStart1 /= TotalStart2),
	?assert(CurrentStart1 /= CurrentStart2),
	?assertEqual(0.0, get_average_count_by_time({peer, Peer1, Stat, total}, TotalStart1)),
	?assertEqual(0.0, get_average_count_by_time({peer, Peer1, Stat, current}, CurrentStart1)),
	?assertEqual(0.0, get_average_count_by_time({peer, Peer2, Stat, total}, TotalStart2)),
	?assertEqual(0.0, get_average_count_by_time({peer, Peer2, Stat, current}, CurrentStart2)),
	?assertEqual(60.0, get_average_count_by_time({peer, Peer1, Stat, total}, TotalStart1 + 500)),
	?assertEqual(2.5, get_average_count_by_time({peer, Peer1, Stat, current}, CurrentStart1 + 12000)),
	?assertEqual(5.0, get_average_count_by_time({peer, Peer2, Stat, total}, TotalStart2 + 4000)),
	?assertEqual(80.0, get_average_count_by_time({peer, Peer2, Stat, current}, CurrentStart2 + 250)),
	?assertEqual(0.0, get_average_count_by_time({peer, Peer3, Stat, total}, TotalStart1 + 4000)),
	?assertEqual(0.0, get_average_count_by_time({peer, Peer3, Stat, current}, TotalStart1 + 250)),

	?assertEqual(0.0, get_average_samples_by_time({peer, Peer1, Stat, total}, TotalStart1)),
	?assertEqual(0.0, get_average_samples_by_time({peer, Peer1, Stat, current}, CurrentStart1)),
	?assertEqual(0.0, get_average_samples_by_time({peer, Peer2, Stat, total}, TotalStart2)),
	?assertEqual(0.0, get_average_samples_by_time({peer, Peer2, Stat, current}, CurrentStart2)),
	?assertEqual(6.0, get_average_samples_by_time({peer, Peer1, Stat, total}, TotalStart1 + 500)),
	?assertEqual(0.25, get_average_samples_by_time({peer, Peer1, Stat, current}, CurrentStart1 + 12000)),
	?assertEqual(0.5, get_average_samples_by_time({peer, Peer2, Stat, total}, TotalStart2 + 4000)),
	?assertEqual(8.0, get_average_samples_by_time({peer, Peer2, Stat, current}, CurrentStart2 + 250)),
	?assertEqual(0.0, get_average_samples_by_time({peer, Peer3, Stat, total}, TotalStart1 + 4000)),
	?assertEqual(0.0, get_average_samples_by_time({peer, Peer3, Stat, current}, TotalStart1 + 250)),

	?assertEqual(10.0, get_average_by_samples({peer, Peer1, Stat, total})),
	?assertEqual(10.0, get_average_by_samples({peer, Peer1, Stat, current})),
	?assertEqual(10.0, get_average_by_samples({peer, Peer2, Stat, total})),
	?assertEqual(10.0, get_average_by_samples({peer, Peer2, Stat, current})),
	?assertEqual(0.0, get_average_by_samples({peer, Peer3, Stat, total})),
	?assertEqual(0.0, get_average_by_samples({peer, Peer3, Stat, current})),

	Now = CurrentStart2 + 1000,
	reset_count({peer, Peer1, Stat, current}, Now),
	?assertEqual(Now, get_start({peer, Peer1, Stat, current})),
	?assertEqual(60.0, get_average_count_by_time({peer, Peer1, Stat, total}, TotalStart1 + 500)),
	?assertEqual(0.0, get_average_count_by_time({peer, Peer1, Stat, current}, Now + 12000)),
	?assertEqual(5.0, get_average_count_by_time({peer, Peer2, Stat, total}, TotalStart2 + 4000)),
	?assertEqual(80.0, get_average_count_by_time({peer, Peer2, Stat, current}, CurrentStart2 + 250)),
	?assertEqual(0.0, get_average_count_by_time({peer, Peer3, Stat, total}, TotalStart1 + 4000)),
	?assertEqual(0.0, get_average_count_by_time({peer, Peer3, Stat, current}, CurrentStart1 + 250)),

	?assertEqual(6.0, get_average_samples_by_time({peer, Peer1, Stat, total}, TotalStart1 + 500)),
	?assertEqual(0.0, get_average_samples_by_time({peer, Peer1, Stat, current}, Now + 12000)),
	?assertEqual(0.5, get_average_samples_by_time({peer, Peer2, Stat, total}, TotalStart2 + 4000)),
	?assertEqual(8.0, get_average_samples_by_time({peer, Peer2, Stat, current}, CurrentStart2 + 250)),
	?assertEqual(0.0, get_average_samples_by_time({peer, Peer3, Stat, total}, TotalStart1 + 4000)),
	?assertEqual(0.0, get_average_samples_by_time({peer, Peer3, Stat, current}, CurrentStart1 + 250)),

	?assertEqual(10.0, get_average_by_samples({peer, Peer1, Stat, total})),
	?assertEqual(0.0, get_average_by_samples({peer, Peer1, Stat, current})),
	?assertEqual(10.0, get_average_by_samples({peer, Peer2, Stat, total})),
	?assertEqual(10.0, get_average_by_samples({peer, Peer2, Stat, current})),
	?assertEqual(0.0, get_average_by_samples({peer, Peer3, Stat, total})),
	?assertEqual(0.0, get_average_by_samples({peer, Peer3, Stat, current})),

	reset_all_stats(),
	?assertEqual(0.0, get_average_count_by_time({peer, Peer1, Stat, total}, TotalStart1 + 500)),
	?assertEqual(0.0, get_average_count_by_time({peer, Peer1, Stat, current}, Now + 12000)),
	?assertEqual(0.0, get_average_count_by_time({peer, Peer2, Stat, total}, TotalStart2 + 4000)),
	?assertEqual(0.0, get_average_count_by_time({peer, Peer2, Stat, current}, CurrentStart2 + 250)),
	?assertEqual(0.0, get_average_count_by_time({peer, Peer3, Stat, total}, TotalStart1 + 4000)),
	?assertEqual(0.0, get_average_count_by_time({peer, Peer3, Stat, current}, CurrentStart1 + 250)),

	?assertEqual(0.0, get_average_samples_by_time({peer, Peer1, Stat, total}, TotalStart1 + 500)),
	?assertEqual(0.0, get_average_samples_by_time({peer, Peer1, Stat, current}, Now + 12000)),
	?assertEqual(0.0, get_average_samples_by_time({peer, Peer2, Stat, total}, TotalStart2 + 4000)),
	?assertEqual(0.0, get_average_samples_by_time({peer, Peer2, Stat, current}, CurrentStart2 + 250)),
	?assertEqual(0.0, get_average_samples_by_time({peer, Peer3, Stat, total}, TotalStart1 + 4000)),
	?assertEqual(0.0, get_average_samples_by_time({peer, Peer3, Stat, current}, CurrentStart1 + 250)),

	?assertEqual(0.0, get_average_by_samples({peer, Peer1, Stat, total})),
	?assertEqual(0.0, get_average_by_samples({peer, Peer1, Stat, current})),
	?assertEqual(0.0, get_average_by_samples({peer, Peer2, Stat, total})),
	?assertEqual(0.0, get_average_by_samples({peer, Peer2, Stat, current})),
	?assertEqual(0.0, get_average_by_samples({peer, Peer3, Stat, total})),
	?assertEqual(0.0, get_average_by_samples({peer, Peer3, Stat, current})).

test_h2_peer_stats() ->
	ar_mining_stats:pause_performance_reports(120000),
	reset_all_stats(),

	Peer1 = ar_test_node:peer_addr(peer1),
	Peer2 = ar_test_node:peer_addr(peer2),
	Peer3 = ar_test_node:peer_addr(peer3),

	ar_mining_stats:h2_sent_to_peer(Peer1),
	ar_mining_stats:h2_sent_to_peer(Peer1),
	ar_mining_stats:h2_sent_to_peer(Peer1),
	ar_mining_stats:h2_sent_to_peer(Peer2),
	ar_mining_stats:h2_sent_to_peer(Peer2),

	?assertEqual(3, get_count({peer, Peer1, h2_to_peer, total})),
	?assertEqual(2, get_count({peer, Peer2, h2_to_peer, total})),
	?assertEqual(0, get_count({peer, Peer3, h2_to_peer, total})),

	?assertEqual(5, get_overall_total(peer, h2_to_peer, total)),

	ar_mining_stats:h2_received_from_peer(Peer1),
	ar_mining_stats:h2_received_from_peer(Peer1),
	ar_mining_stats:h2_received_from_peer(Peer1),
	ar_mining_stats:h2_received_from_peer(Peer2),
	ar_mining_stats:h2_received_from_peer(Peer2),

	?assertEqual(3, get_count({peer, Peer1, h2_from_peer, total})),
	?assertEqual(2, get_count({peer, Peer2, h2_from_peer, total})),
	?assertEqual(0, get_count({peer, Peer3, h2_from_peer, total})),

	?assertEqual(5, get_overall_total(peer, h2_from_peer, total)),

	reset_count({peer, Peer1, h2_to_peer, total}, 1000),
	reset_count({peer, Peer2, h2_from_peer, total}, 1000),

	?assertEqual(0, get_count({peer, Peer1, h2_to_peer, total})),
	?assertEqual(2, get_count({peer, Peer2, h2_to_peer, total})),
	?assertEqual(0, get_count({peer, Peer3, h2_to_peer, total})),
	?assertEqual(3, get_count({peer, Peer1, h2_from_peer, total})),
	?assertEqual(0, get_count({peer, Peer2, h2_from_peer, total})),
	?assertEqual(0, get_count({peer, Peer3, h2_from_peer, total})),

	?assertEqual(2, get_overall_total(peer, h2_to_peer, total)),
	?assertEqual(3, get_overall_total(peer, h2_from_peer, total)),

	reset_all_stats(),

	?assertEqual(0, get_count({peer, Peer1, h2_to_peer, total})),
	?assertEqual(0, get_count({peer, Peer2, h2_to_peer, total})),
	?assertEqual(0, get_count({peer, Peer3, h2_to_peer, total})),
	?assertEqual(0, get_count({peer, Peer1, h2_from_peer, total})),
	?assertEqual(0, get_count({peer, Peer2, h2_from_peer, total})),
	?assertEqual(0, get_count({peer, Peer3, h2_from_peer, total})),

	?assertEqual(0, get_overall_total(peer, h2_to_peer, total)),
	?assertEqual(0, get_overall_total(peer, h2_from_peer, total)).

test_optimal_stats_poa1_multiple_1() ->
	test_optimal_stats({spora_2_6, <<"MINING">>}, 1),
	test_optimal_stats({composite, <<"MINING">>, 1}, 1),
	test_optimal_stats({composite, <<"MINING">>, 2}, 1).

test_optimal_stats_poa1_multiple_2() ->
	test_optimal_stats({spora_2_6, <<"MINING">>}, 2),
	test_optimal_stats({composite, <<"MINING">>, 1}, 2),
	test_optimal_stats({composite, <<"MINING">>, 2}, 2).

test_optimal_stats(Packing, PoA1Multiplier) ->
	PackingDifficulty = get_packing_difficulty(Packing),
	RecallRangeSize = case PackingDifficulty of
		0 ->
			0.5;
		1 ->
			0.125;
		2 ->
			0.0625
	end,
	?assertEqual(0.0,
		optimal_partition_read_mibps(
			Packing, undefined, ?PARTITION_SIZE,
			floor(10 * ?PARTITION_SIZE), floor(10 * ?PARTITION_SIZE))),
	?assertEqual(RecallRangeSize * 2,
		optimal_partition_read_mibps(
			Packing, 1.0, ?PARTITION_SIZE,
			floor(10 * ?PARTITION_SIZE), floor(10 * ?PARTITION_SIZE))),
	?assertEqual(RecallRangeSize,
		optimal_partition_read_mibps(
			Packing, 2.0, ?PARTITION_SIZE,
			floor(10 * ?PARTITION_SIZE), floor(10 * ?PARTITION_SIZE))),
	?assertEqual(RecallRangeSize / 2,
		optimal_partition_read_mibps(
			Packing, 1.0, floor(0.25 * ?PARTITION_SIZE),
			floor(10 * ?PARTITION_SIZE), floor(10 * ?PARTITION_SIZE))),
	?assertEqual(RecallRangeSize * 1.6,
		optimal_partition_read_mibps(
			Packing, 1.0, ?PARTITION_SIZE,
			floor(6 * ?PARTITION_SIZE), floor(10 * ?PARTITION_SIZE))),

	{FullWeave, SlowVDF, SmallPartition, SmallWeave} = case PoA1Multiplier of
		1 -> {800.0, 400.0, 200.0, 640.0};
		2 -> {600.0, 300.0, 150.0, 440.0}
	end,

	?assertEqual(0.0,
		optimal_partition_hash_hps(
			PoA1Multiplier, undefined, ?PARTITION_SIZE,
			floor(10 * ?PARTITION_SIZE), floor(10 * ?PARTITION_SIZE))),
	?assertEqual(FullWeave,
		optimal_partition_hash_hps(
			PoA1Multiplier, 1.0, ?PARTITION_SIZE,
			floor(10 * ?PARTITION_SIZE), floor(10 * ?PARTITION_SIZE))),
	?assertEqual(SlowVDF,
		optimal_partition_hash_hps(
			PoA1Multiplier, 2.0, ?PARTITION_SIZE,
			floor(10 * ?PARTITION_SIZE), floor(10 * ?PARTITION_SIZE))),
	?assertEqual(SmallPartition,
		optimal_partition_hash_hps(
			PoA1Multiplier, 1.0, floor(0.25 * ?PARTITION_SIZE),
			floor(10 * ?PARTITION_SIZE), floor(10 * ?PARTITION_SIZE))),
	?assertEqual(SmallWeave,
		optimal_partition_hash_hps(
			PoA1Multiplier, 1.0, ?PARTITION_SIZE,
			floor(6 * ?PARTITION_SIZE), floor(10 * ?PARTITION_SIZE))).

test_report_poa1_multiple_1() ->
	test_report({spora_2_6, <<"MINING">>}, {spora_2_6, <<"PACKING">>}, 1),
	test_report({composite, <<"MINING">>, 1}, {composite, <<"PACKING">>, 1}, 1),
	test_report({composite, <<"MINING">>, 2}, {composite, <<"PACKING">>, 2}, 1).

test_report_poa1_multiple_2() ->
	test_report({spora_2_6, <<"MINING">>}, {spora_2_6, <<"PACKING">>}, 2),
	test_report({composite, <<"MINING">>, 1}, {composite, <<"PACKING">>, 1}, 2),
	test_report({composite, <<"MINING">>, 2}, {composite, <<"PACKING">>, 2}, 2).

test_report(Mining, Packing, PoA1Multiplier) ->
	{ok, Config} = application:get_env(arweave, config),
	MiningAddress = case Mining of
		{spora_2_6, Addr} ->
			Addr;
		{composite, Addr, _} ->
			Addr
	end,
	PackingDifficulty = get_packing_difficulty(Mining),
	DifficultyDivisor = case PackingDifficulty of
		0 ->
			1.0;
		1 ->
			8.0;
		2 ->
			4.0
	end,
	RecallRangeSize = case PackingDifficulty of
		0 ->
			0.5;
		1 ->
			0.125;
		2 ->
			0.0625
	end,
	StorageModules = [
		%% partition 1
		{floor(0.1 * ?PARTITION_SIZE), 10, unpacked},
		{floor(0.1 * ?PARTITION_SIZE), 10, Mining},
		{floor(0.1 * ?PARTITION_SIZE), 10, Packing},
		{floor(0.3 * ?PARTITION_SIZE), 4, unpacked},
		{floor(0.3 * ?PARTITION_SIZE), 4, Mining},
		{floor(0.3 * ?PARTITION_SIZE), 4, Packing},
		{floor(0.2 * ?PARTITION_SIZE), 8, unpacked},
		{floor(0.2 * ?PARTITION_SIZE), 8, Mining},
		{floor(0.2 * ?PARTITION_SIZE), 8, Packing},
		%% partition 2
		{?PARTITION_SIZE, 2, unpacked},
		{?PARTITION_SIZE, 2, Mining},
		{?PARTITION_SIZE, 2, Packing}
	],

	try
		application:set_env(arweave, config,
			Config#config{
				storage_modules = StorageModules,
				mining_addr = MiningAddress
			}),
		ar_mining_stats:pause_performance_reports(120000),
		reset_all_stats(),
		Partitions = [
			{1, MiningAddress, 0},
			{2, MiningAddress, 0},
			{3, MiningAddress, 0}
		],
		Peer1 = ar_test_node:peer_addr(peer1),
		Peer2 = ar_test_node:peer_addr(peer2),
		Peer3 = ar_test_node:peer_addr(peer3),
		Peers = [Peer1, Peer2, Peer3],

		Now = erlang:monotonic_time(millisecond),
		WeaveSize = floor(10 * ?PARTITION_SIZE),
		ets:insert(node_state, [{weave_size, WeaveSize}]),
		ar_mining_stats:set_total_data_size(floor(0.6 * ?PARTITION_SIZE)),
		ar_mining_stats:set_storage_module_data_size(
			ar_storage_module:id({floor(0.1 * ?PARTITION_SIZE), 10, Mining}),
			Mining, 1, floor(0.1 * ?PARTITION_SIZE), 10,
			floor(0.1 * ?PARTITION_SIZE)),
		ar_mining_stats:set_storage_module_data_size(
			ar_storage_module:id({floor(0.3 * ?PARTITION_SIZE), 4, Mining}),
			Mining, 1, floor(0.3 * ?PARTITION_SIZE), 4,
			floor(0.2 * ?PARTITION_SIZE)),
		ar_mining_stats:set_storage_module_data_size(
			ar_storage_module:id({floor(0.2 * ?PARTITION_SIZE), 8, Mining}),
			Mining, 1, floor(0.2 * ?PARTITION_SIZE), 8,
			floor(0.05 * ?PARTITION_SIZE)),
		ar_mining_stats:set_storage_module_data_size(
			ar_storage_module:id({?PARTITION_SIZE, 2, Mining}),
			Mining, 2, ?PARTITION_SIZE, 2, floor(0.25 * ?PARTITION_SIZE)),
		ar_mining_stats:vdf_computed(),
		ar_mining_stats:vdf_computed(),
		ar_mining_stats:vdf_computed(),
		ar_mining_stats:h1_solution(),
		ar_mining_stats:h2_solution(),
		ar_mining_stats:h2_solution(),
		ar_mining_stats:block_found(),
		ar_mining_stats:chunks_read(1, 1),
		ar_mining_stats:chunks_read(1, 2),
		ar_mining_stats:chunks_read(2, 2),
		ar_mining_stats:h1_computed(1, 2),
		ar_mining_stats:h1_computed(1, 1),
		ar_mining_stats:h2_computed(1, 2),
		ar_mining_stats:h1_computed(2, 4),
		ar_mining_stats:h1_sent_to_peer(Peer1, 10),
		ar_mining_stats:h1_sent_to_peer(Peer1, 5),
		ar_mining_stats:h1_sent_to_peer(Peer1, 15),
		ar_mining_stats:h1_sent_to_peer(Peer2, 1),
		ar_mining_stats:h1_sent_to_peer(Peer2, 19),
		ar_mining_stats:h1_received_from_peer(Peer2, 10),
		ar_mining_stats:h1_received_from_peer(Peer2, 5),
		ar_mining_stats:h1_received_from_peer(Peer2, 15),
		ar_mining_stats:h1_received_from_peer(Peer1, 1),
		ar_mining_stats:h1_received_from_peer(Peer1, 19),
		ar_mining_stats:h2_sent_to_peer(Peer1),
		ar_mining_stats:h2_sent_to_peer(Peer1),
		ar_mining_stats:h2_sent_to_peer(Peer1),
		ar_mining_stats:h2_sent_to_peer(Peer2),
		ar_mining_stats:h2_sent_to_peer(Peer2),
		ar_mining_stats:h2_received_from_peer(Peer1),
		ar_mining_stats:h2_received_from_peer(Peer1),
		ar_mining_stats:h2_received_from_peer(Peer2),
		ar_mining_stats:h2_received_from_peer(Peer2),
		ar_mining_stats:h2_received_from_peer(Peer2),

		Report1 = generate_report(0, [], [], WeaveSize, Now+1000),
		?assertEqual(#report{ now = Now+1000 }, Report1),
		log_report(format_report(Report1, WeaveSize)),

		Report2 = generate_report(0, Partitions, Peers, WeaveSize, Now+1000),
		ReportString = format_report(Report2, WeaveSize),
		log_report(ReportString),

		{
			TotalHash, Partition1Hash, Partition2Hash,
			TotalOptimal, Partition1Optimal, Partition2Optimal
		} = case PoA1Multiplier of
			1 -> {9.0, 5.0, 4.0, 763.1992309570705, 445.19924812320824, 317.9999828338623};
			2 -> {5.5, 3.5, 2.0, 403.19957427982445, 235.19959144596214, 167.9999828338623}
		end,

		?assertEqual(#report{
			now = Now+1000,
			vdf_speed = 1.0 / 3.0,
			h1_solution = 1,
			h2_solution = 2,
			confirmed_block = 1,
			total_data_size =
				floor(0.1 * ?PARTITION_SIZE) + floor(0.2 * ?PARTITION_SIZE) +
				floor(0.05 * ?PARTITION_SIZE) + floor(0.25 * ?PARTITION_SIZE),
			optimal_overall_read_mibps = 0.9539990386963382 * 2 * RecallRangeSize,
			optimal_overall_hash_hps = TotalOptimal,
			average_read_mibps = 1.25,
			current_read_mibps = 1.25,
			average_hash_hps = TotalHash / DifficultyDivisor,
			current_hash_hps = TotalHash / DifficultyDivisor,
			average_h1_to_peer_hps = 50.0,
			current_h1_to_peer_hps = 50.0,
			average_h1_from_peer_hps = 50.0,
			current_h1_from_peer_hps = 50.0,
			total_h2_to_peer = 5,
			total_h2_from_peer = 5,
			partitions = [
				#partition_report{
					partition_number = 3,
					data_size = 0,
					optimal_read_mibps = 0.0,
					average_read_mibps = 0.0,
					current_read_mibps = 0.0,
					optimal_hash_hps = 0.0,
					average_hash_hps = 0.0,
					current_hash_hps = 0.0
				},
				#partition_report{
					partition_number = 2,
					data_size = floor(0.25 * ?PARTITION_SIZE),
					optimal_read_mibps = 0.3974999785423279 * 2 * RecallRangeSize,
					average_read_mibps = 0.5,
					current_read_mibps = 0.5,
					optimal_hash_hps = Partition2Optimal,
					average_hash_hps = Partition2Hash / DifficultyDivisor,
					current_hash_hps = Partition2Hash / DifficultyDivisor
				},
				#partition_report{
					partition_number = 1,
					data_size = 734002,
					optimal_read_mibps = 0.5564990601540103 * 2 * RecallRangeSize,
					average_read_mibps = 0.75,
					current_read_mibps = 0.75,
					optimal_hash_hps = Partition1Optimal,
					average_hash_hps = Partition1Hash / DifficultyDivisor,
					current_hash_hps = Partition1Hash / DifficultyDivisor
				}
			],
			peers = [
				#peer_report{
					peer = Peer3,
					average_h1_to_peer_hps = 0.0,
					current_h1_to_peer_hps = 0.0,
					average_h1_from_peer_hps = 0.0,
					current_h1_from_peer_hps = 0.0,
					total_h2_to_peer = 0,
					total_h2_from_peer = 0
				},
				#peer_report{
					peer = Peer2,
					average_h1_to_peer_hps = 20.0,
					current_h1_to_peer_hps = 20.0,
					average_h1_from_peer_hps = 30.0,
					current_h1_from_peer_hps = 30.0,
					total_h2_to_peer = 2,
					total_h2_from_peer = 3
				},
				#peer_report{
					peer = Peer1,
					average_h1_to_peer_hps = 30.0,
					current_h1_to_peer_hps = 30.0,
					average_h1_from_peer_hps = 20.0,
					current_h1_from_peer_hps = 20.0,
					total_h2_to_peer = 3,
					total_h2_from_peer = 2
				}
			]
		},
		Report2)
	after
		application:set_env(arweave, config, Config)
	end.<|MERGE_RESOLUTION|>--- conflicted
+++ resolved
@@ -161,12 +161,8 @@
 		StoreID, Packing, PartitionNumber, StorageModuleSize, StorageModuleIndex, DataSize) ->
 	StoreLabel = ar_storage_module:label_by_id(StoreID),
 	PackingLabel = ar_storage_module:packing_label(Packing),
-<<<<<<< HEAD
-	try
-=======
 	try	
 		PackingDifficulty = get_packing_difficulty(Packing),
->>>>>>> 8fd00107
 		prometheus_gauge:set(v2_index_data_size_by_packing,
 			[StoreLabel, PackingLabel, PartitionNumber,
 			 StorageModuleSize, StorageModuleIndex,

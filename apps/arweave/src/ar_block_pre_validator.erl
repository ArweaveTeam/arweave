--- conflicted
+++ resolved
@@ -537,14 +537,8 @@
 			end
 	end.
 
-<<<<<<< HEAD
-pre_validate_partition_number(B, PrevB, PartitionUpperBound, SolutionResigned, Peer, Timestamp,
-		ReadBodyTime, BodySize) ->
+pre_validate_partition_number(B, PrevB, PartitionUpperBound, SolutionResigned, Peer) ->
 	Max = ?PARTITION_NUMBER(PartitionUpperBound),
-=======
-pre_validate_partition_number(B, PrevB, PartitionUpperBound, SolutionResigned, Peer) ->
-	Max = max(0, PartitionUpperBound div ?PARTITION_SIZE - 1),
->>>>>>> df3d75f4
 	case B#block.partition_number > Max of
 		true ->
 			post_block_reject_warn(B, check_partition_number, Peer),

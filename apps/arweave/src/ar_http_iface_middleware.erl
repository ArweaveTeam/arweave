--- conflicted
+++ resolved
@@ -2482,10 +2482,6 @@
 						end
 				end
 		end,
-<<<<<<< HEAD
-	ar_block_pre_validator:pre_validate(B2, Peer, Timestamp, erlang:get(read_body_time),
-			erlang:get(body_size)),
-=======
 	?LOG_INFO([{event, received_block}, {block, ar_util:encode(B#block.indep_hash)}]),
 	BodyReadTime = ar_http_req:body_read_time(Req),
 	case ar_block_pre_validator:pre_validate(B2, Peer, ReceiveTimestamp) of
@@ -2496,7 +2492,6 @@
 		_ ->
 			ok
 	end,
->>>>>>> df3d75f4
 	{200, #{}, <<"OK">>, Req}.
 
 encode_txids([]) ->

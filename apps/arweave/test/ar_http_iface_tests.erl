-module(ar_http_iface_tests).

-include_lib("arweave/include/ar_consensus.hrl").
-include_lib("arweave/include/ar_config.hrl").
-include_lib("eunit/include/eunit.hrl").

-import(ar_test_node, [wait_until_height/2, wait_until_receives_txs/1,
		read_block_when_stored/1, read_block_when_stored/2, assert_wait_until_height/2]).

start_node() ->
	%% Starting a node is slow so we'll run it once for the whole test module
	Wallet1 = {_, Pub1} = ar_wallet:new(),
	Wallet2 = {_, Pub2} = ar_wallet:new(),
	%% This wallet is never spent from or deposited to, so the balance is predictable
	StaticWallet = {_, Pub3} = ar_wallet:new(),
	[B0] = ar_weave:init([
		{ar_wallet:to_address(Pub1), ?AR(10000), <<>>},
		{ar_wallet:to_address(Pub2), ?AR(10000), <<>>},
		{ar_wallet:to_address(Pub3), ?AR(10), <<"TEST_ID">>}
	], 0), %% Set difficulty to 0 to speed up tests
	ar_test_node:start(B0),
	ar_test_node:start_peer(peer1, B0),
	ar_test_node:connect_to_peer(peer1),
	{B0, Wallet1, Wallet2, StaticWallet}.

reset_node() ->
	ar_blacklist_middleware:reset(),
	ar_test_node:remote_call(peer1, ar_blacklist_middleware, reset, []),
	ar_test_node:connect_to_peer(peer1).

setup_all_batch() ->
	%% Never retarget the difficulty - this ensures the tests are always
	%% run against difficulty 0. Because of this we also have to hardcode
	%% the TX fee, otherwise it can jump pretty high.
	{Setup, Cleanup} = ar_test_node:mock_functions([
		{ar_retarget, is_retarget_height, fun(_Height) -> false end},
		{ar_retarget, is_retarget_block, fun(_Block) -> false end},
		{ar_tx, get_tx_fee, fun(_Args) -> ?AR(1) end}
		]),
	Functions = Setup(),
	GenesisData = start_node(),
	{GenesisData, {Cleanup, Functions}}.

cleanup_all_batch({_GenesisData, {Cleanup, Functions}}) ->
	Cleanup(Functions).

test_register(TestFun, Fixture) ->
	{timeout, 100, {with, Fixture, [TestFun]}}.

%% -------------------------------------------------------------------
%% The spammer tests must run first. All the other tests will call
%% ar_blacklist_middleware:reset() periodically and this will restart
%% the 30-second throttle counter using timer:apply_after(30000, ...).
%% However since most tests are less than 30 seconds, we end up with
%% several pending timer:apply_after that can hit, and reset the
%% throttle counter at any moment. This has caused these spammer tests
%% to fail randomly in the past depending on whether or not the
%% throttle counter was reset before the test finished.
%% -------------------------------------------------------------------

%% @doc Test that nodes sending too many requests are temporarily blocked: (a) GET.
node_blacklisting_get_spammer_test_() ->
	{timeout, 100, fun test_node_blacklisting_get_spammer/0}.

%% @doc Test that nodes sending too many requests are temporarily blocked: (b) POST.
node_blacklisting_post_spammer_test_() ->
	{timeout, 100, fun test_node_blacklisting_post_spammer/0}.

%% @doc Check that we can qickly get the local time from the peer.
get_time_test() ->
	Now = os:system_time(second),
	{ok, {Min, Max}} = ar_http_iface_client:get_time(ar_test_node:peer_ip(main), 10 * 1000),
	?assert(Min < Now),
	?assert(Now < Max).

batch_test_() ->
	{setup, fun setup_all_batch/0, fun cleanup_all_batch/1,
		fun ({GenesisData, _MockData}) ->
			{foreach, fun reset_node/0, [
				%% ---------------------------------------------------------
				%% The following tests must be run at a block height of 0.
				%% ---------------------------------------------------------
				test_register(fun test_get_total_supply/1, GenesisData),
				test_register(fun test_get_current_block/1, GenesisData),
				test_register(fun test_get_height/1, GenesisData),
				%% ---------------------------------------------------------
				%% The following tests are read-only and will not modify
				%% state. They assume that the blockchain state
				%% is fixed (and set by start_node and test_get_height).
				%% ---------------------------------------------------------
				test_register(fun test_get_wallet_list_in_chunks/1, GenesisData),
				test_register(fun test_get_info/1, GenesisData),
				test_register(fun test_get_last_tx_single/1, GenesisData),
				test_register(fun test_get_block_by_hash/1, GenesisData),
				test_register(fun test_get_block_by_height/1, GenesisData),
				test_register(fun test_get_non_existent_block/1, GenesisData),
				%% ---------------------------------------------------------
				%% The following tests are *not* read-only and may modify
				%% state. They can *not* assume a fixed blockchain state.
				%% ---------------------------------------------------------
				test_register(fun test_addresses_with_checksum/1, GenesisData),
				test_register(fun test_single_regossip/1, GenesisData),
				test_register(fun test_get_balance/1, GenesisData),
				test_register(fun test_get_format_2_tx/1, GenesisData),
				test_register(fun test_get_format_1_tx/1, GenesisData),
				test_register(fun test_add_external_tx_with_tags/1, GenesisData),
				test_register(fun test_find_external_tx/1, GenesisData),
				test_register(fun test_add_tx_and_get_last/1, GenesisData),
				test_register(fun test_get_subfields_of_tx/1, GenesisData),
				test_register(fun test_get_pending_tx/1, GenesisData),
				test_register(fun test_get_tx_body/1, GenesisData),
				test_register(fun test_get_tx_status/1, GenesisData),
				test_register(fun test_post_unsigned_tx/1, GenesisData),
				test_register(fun test_get_error_of_data_limit/1, GenesisData),
				test_register(fun test_send_missing_tx_with_the_block/1, GenesisData),
				test_register(
					fun test_fallback_to_block_endpoint_if_cannot_send_tx/1, GenesisData),
				test_register(fun test_get_recent_hash_list_diff/1, GenesisData),
				test_register(fun test_get_total_supply/1, GenesisData)
			]}
		end
	}.

test_addresses_with_checksum({_, Wallet1, {_, Pub2}, _}) ->
	RemoteHeight = height(peer1),
	Address19 = crypto:strong_rand_bytes(19),
	Address65 = crypto:strong_rand_bytes(65),
	Address20 = crypto:strong_rand_bytes(20),
	Address32 = ar_wallet:to_address(Pub2),
	TX = ar_test_node:sign_tx(Wallet1, #{ last_tx => ar_test_node:get_tx_anchor(peer1) }),
	{JSON} = ar_serialize:tx_to_json_struct(TX),
	JSON2 = proplists:delete(<<"target">>, JSON),
	TX2 = ar_test_node:sign_tx(Wallet1, #{ last_tx => ar_test_node:get_tx_anchor(peer1), target => Address32 }),
	{JSON3} = ar_serialize:tx_to_json_struct(TX2),
	InvalidPayloads = [
		[{<<"target">>, <<":">>} | JSON2],
		[{<<"target">>, << <<":">>/binary, (ar_util:encode(<< 0:32 >>))/binary >>} | JSON2],
		[{<<"target">>, << (ar_util:encode(Address19))/binary, <<":">>/binary,
				(ar_util:encode(<< (erlang:crc32(Address19)):32 >> ))/binary >>} | JSON2],
		[{<<"target">>, << (ar_util:encode(Address65))/binary, <<":">>/binary,
				(ar_util:encode(<< (erlang:crc32(Address65)):32 >>))/binary >>} | JSON2],
		[{<<"target">>, << (ar_util:encode(Address32))/binary, <<":">>/binary,
				(ar_util:encode(<< 0:32 >>))/binary >>} | JSON2],
		[{<<"target">>, << (ar_util:encode(Address20))/binary, <<":">>/binary,
				(ar_util:encode(<< 1:32 >>))/binary >>} | JSON2],
		[{<<"target">>, << (ar_util:encode(Address32))/binary, <<":">>/binary,
				(ar_util:encode(<< (erlang:crc32(Address32)):32 >>))/binary,
				<<":">>/binary >>} | JSON2],
		[{<<"target">>, << (ar_util:encode(Address32))/binary, <<":">>/binary >>} | JSON3]
	],
	lists:foreach(
		fun(Struct) ->
			Payload = ar_serialize:jsonify({Struct}),
			?assertMatch({ok, {{<<"400">>, _}, _, <<"Invalid JSON.">>, _, _}},
					ar_test_node:post_tx_json(main, Payload))
		end,
		InvalidPayloads
	),
	ValidPayloads = [
		[{<<"target">>, << (ar_util:encode(Address32))/binary, <<":">>/binary,
				(ar_util:encode(<< (erlang:crc32(Address32)):32 >>))/binary >>} | JSON3],
		JSON
	],
	lists:foreach(
		fun(Struct) ->
			Payload = ar_serialize:jsonify({Struct}),
			?assertMatch({ok, {{<<"200">>, _}, _, <<"OK">>, _, _}},
					ar_test_node:post_tx_json(main, Payload))
		end,
		ValidPayloads
	),
	ar_test_node:assert_wait_until_receives_txs(peer1, [TX, TX2]),
	ar_test_node:mine(),
	[{H, _, _} | _] = ar_test_node:wait_until_height(peer1, RemoteHeight + 1),
	B = read_block_when_stored(H),
	ChecksumAddr = << (ar_util:encode(Address32))/binary, <<":">>/binary,
			(ar_util:encode(<< (erlang:crc32(Address32)):32 >>))/binary >>,
	?assertEqual(2, length(B#block.txs)),
	Balance = get_balance(ar_util:encode(Address32)),
	?assertEqual(Balance, get_balance(ChecksumAddr)),
	LastTX = get_last_tx(ar_util:encode(Address32)),
	?assertEqual(LastTX, get_last_tx(ChecksumAddr)),
	Price = get_price(ar_util:encode(Address32)),
	?assertEqual(Price, get_price(ChecksumAddr)),
	ServeTXTarget = maps:get(<<"target">>, jiffy:decode(get_tx(TX2#tx.id), [return_maps])),
	?assertEqual(ar_util:encode(TX2#tx.target), ServeTXTarget).

get_balance(EncodedAddr) ->
	Peer = ar_test_node:peer_ip(main),
	{_, _, _, _, Port} = Peer,
	{ok, {{<<"200">>, _}, _, Reply, _, _}} =
		ar_http:req(#{
			method => get,
			peer => Peer,
			path => "/wallet/" ++ binary_to_list(EncodedAddr) ++ "/balance",
			headers => [{<<"x-p2p-port">>, integer_to_binary(Port)}]
		}),
	binary_to_integer(Reply).

get_last_tx(EncodedAddr) ->
	Peer = ar_test_node:peer_ip(main),
	{_, _, _, _, Port} = Peer,
	{ok, {{<<"200">>, _}, _, Reply, _, _}} =
		ar_http:req(#{
			method => get,
			peer => Peer,
			path => "/wallet/" ++ binary_to_list(EncodedAddr) ++ "/last_tx",
			headers => [{<<"x-p2p-port">>, integer_to_binary(Port)}]
		}),
	Reply.

get_price(EncodedAddr) ->
	Peer = ar_test_node:peer_ip(main),
	{_, _, _, _, Port} = Peer,
	{ok, {{<<"200">>, _}, _, Reply, _, _}} =
		ar_http:req(#{
			method => get,
			peer => Peer,
			path => "/price/0/" ++ binary_to_list(EncodedAddr),
			headers => [{<<"x-p2p-port">>, integer_to_binary(Port)}]
		}),
	binary_to_integer(Reply).

get_tx(ID) ->
	Peer = ar_test_node:peer_ip(main),
	{_, _, _, _, Port} = Peer,
	{ok, {{<<"200">>, _}, _, Reply, _, _}} =
		ar_http:req(#{
			method => get,
			peer => Peer,
			path => "/tx/" ++ binary_to_list(ar_util:encode(ID)),
			headers => [{<<"x-p2p-port">>, integer_to_binary(Port)}]
		}),
	Reply.

%% @doc Ensure that server info can be retreived via the HTTP interface.
test_get_info(_) ->
	?assertEqual(info_unavailable,
		ar_http_iface_client:get_info(ar_test_node:peer_ip(main), bad_key)),
	?assertEqual(<<?NETWORK_NAME>>,
			ar_http_iface_client:get_info(ar_test_node:peer_ip(main), network)),
	?assertEqual(?RELEASE_NUMBER,
			ar_http_iface_client:get_info(ar_test_node:peer_ip(main), release)),
	?assertEqual(
		?CLIENT_VERSION,
		ar_http_iface_client:get_info(ar_test_node:peer_ip(main), version)),
	?assertEqual(1, ar_http_iface_client:get_info(ar_test_node:peer_ip(main), peers)),
	ar_util:do_until(
		fun() ->
			1 == ar_http_iface_client:get_info(ar_test_node:peer_ip(main), blocks)
		end,
		100,
		20_000
	),
	?assertEqual(1, ar_http_iface_client:get_info(ar_test_node:peer_ip(main), height)).

%% @doc Ensure that transactions are only accepted once.
test_single_regossip(_) ->
	ar_test_node:disconnect_from(peer1),
	TX = ar_tx:new(),
	?assertMatch(
		{ok, {{<<"200">>, _}, _, _, _, _}},
		ar_http_iface_client:send_tx_json(ar_test_node:peer_ip(main), TX#tx.id,
				ar_serialize:jsonify(ar_serialize:tx_to_json_struct(TX)))
	),
	?assertMatch(
		{ok, {{<<"200">>, _}, _, _, _, _}},
		ar_test_node:remote_call(peer1, ar_http_iface_client, send_tx_binary, [ar_test_node:peer_ip(peer1), TX#tx.id,
				ar_serialize:tx_to_binary(TX)])
	),
	?assertMatch(
		{ok, {{<<"208">>, _}, _, _, _, _}},
		ar_test_node:remote_call(peer1, ar_http_iface_client, send_tx_binary, [ar_test_node:peer_ip(peer1), TX#tx.id,
				ar_serialize:tx_to_binary(TX)])
	),
	?assertMatch(
		{ok, {{<<"208">>, _}, _, _, _, _}},
		ar_test_node:remote_call(peer1, ar_http_iface_client, send_tx_json, [ar_test_node:peer_ip(peer1), TX#tx.id,
				ar_serialize:jsonify(ar_serialize:tx_to_json_struct(TX))])
	).

test_node_blacklisting_get_spammer() ->
	{ok, Config} = application:get_env(arweave, config),
	{RequestFun, ErrorResponse} = get_fun_msg_pair(get_info),
	node_blacklisting_test_frame(
		RequestFun,
		ErrorResponse,
		Config#config.requests_per_minute_limit div 2 + 1,
		1
	).

test_node_blacklisting_post_spammer() ->
	{ok, Config} = application:get_env(arweave, config),
	{RequestFun, ErrorResponse} = get_fun_msg_pair(send_tx_binary),
	NErrors = 11,
	NRequests = Config#config.requests_per_minute_limit div 2 + NErrors,
	node_blacklisting_test_frame(RequestFun, ErrorResponse, NRequests, NErrors).

%% @doc Given a label, return a fun and a message.
-spec get_fun_msg_pair(atom()) -> {fun(), any()}.
get_fun_msg_pair(get_info) ->
	{ fun(_) ->
			ar_http_iface_client:get_info(ar_test_node:peer_ip(main))
		end
	, info_unavailable};
get_fun_msg_pair(send_tx_binary) ->
	{ fun(_) ->
			InvalidTX = (ar_tx:new())#tx{ owner = <<"key">>, signature = <<"invalid">> },
			case ar_http_iface_client:send_tx_binary(ar_test_node:peer_ip(main),
					InvalidTX#tx.id, ar_serialize:tx_to_binary(InvalidTX)) of
				{ok,
					{{<<"429">>, <<"Too Many Requests">>}, _,
						<<"Too Many Requests">>, _, _}} ->
					too_many_requests;
				{ok, _} ->
					ok;
				{error, Error} ->
					?debugFmt("Unexpected response: ~p.~n", [Error]),
					?assert(false)
			end
		end
	, too_many_requests}.

%% @doc Frame to test spamming an endpoint.
%% TODO: Perform the requests in parallel. Just changing the lists:map/2 call
%% to an ar_util:pmap/2 call fails the tests currently.
-spec node_blacklisting_test_frame(fun(), any(), non_neg_integer(), non_neg_integer()) -> ok.
node_blacklisting_test_frame(RequestFun, ErrorResponse, NRequests, ExpectedErrors) ->
	ar_blacklist_middleware:reset(),
	ar_rate_limiter:off(),
	Responses = lists:map(RequestFun, lists:seq(1, NRequests)),
	?assertEqual(length(Responses), NRequests),
	ar_blacklist_middleware:reset(),
	ByResponseType = count_by_response_type(ErrorResponse, Responses),
	Expected = #{
		error_responses => ExpectedErrors,
		ok_responses => NRequests - ExpectedErrors
	},
	?assertEqual(Expected, ByResponseType),
	ar_rate_limiter:on().

%% @doc Count the number of successful and error responses.
count_by_response_type(ErrorResponse, Responses) ->
	count_by(
		fun
			(Response) when Response == ErrorResponse -> error_responses;
			(_) -> ok_responses
		end,
		Responses
	).

%% @doc Count the occurances in the list based on the predicate.
count_by(Pred, List) ->
	maps:map(fun (_, Value) -> length(Value) end, group(Pred, List)).

%% @doc Group the list based on the key generated by Grouper.
group(Grouper, Values) ->
	group(Grouper, Values, maps:new()).

group(_, [], Acc) ->
	Acc;
group(Grouper, [Item | List], Acc) ->
	Key = Grouper(Item),
	Updater = fun (Old) -> [Item | Old] end,
	NewAcc = maps:update_with(Key, Updater, [Item], Acc),
	group(Grouper, List, NewAcc).

%% @doc Check that balances can be retreived over the network.
test_get_balance({B0, _, _, {_, Pub1}}) ->
	LocalHeight = ar_node:get_height(),
	Addr = binary_to_list(ar_util:encode(ar_wallet:to_address(Pub1))),
	{ok, {{<<"200">>, _}, _, Body, _, _}} =
		ar_http:req(#{
			method => get,
			peer => ar_test_node:peer_ip(main),
			path => "/wallet/" ++ Addr ++ "/balance"
		}),
	?assertEqual(?AR(10), binary_to_integer(Body)),
	RootHash = binary_to_list(ar_util:encode(B0#block.wallet_list)),
	{ok, {{<<"200">>, _}, _, Body, _, _}} =
		ar_http:req(#{
			method => get,
			peer => ar_test_node:peer_ip(main),
			path => "/wallet_list/" ++ RootHash ++ "/" ++ Addr ++ "/balance"
		}),
	ar_test_node:mine(),
	wait_until_height(main, LocalHeight + 1),
	{ok, {{<<"200">>, _}, _, Body, _, _}} =
		ar_http:req(#{
			method => get,
			peer => ar_test_node:peer_ip(main),
			path => "/wallet_list/" ++ RootHash ++ "/" ++ Addr ++ "/balance"
		}).

test_get_wallet_list_in_chunks({B0, {_, Pub1}, {_, Pub2}, {_, StaticPub}}) ->
	Addr1 = ar_wallet:to_address(Pub1),
	Addr2 = ar_wallet:to_address(Pub2),
	StaticAddr = ar_wallet:to_address(StaticPub),
	NonExistentRootHash = binary_to_list(ar_util:encode(crypto:strong_rand_bytes(32))),
	{ok, {{<<"404">>, _}, _, <<"Root hash not found.">>, _, _}} =
		ar_http:req(#{
			method => get,
			peer => ar_test_node:peer_ip(main),
			path => "/wallet_list/" ++ NonExistentRootHash
		}),

	[TX] = B0#block.txs,
	GenesisAddr = ar_wallet:to_address(TX#tx.owner, {?RSA_SIGN_ALG, 65537}),
	TXID = TX#tx.id,
	ExpectedWallets = lists:sort([
			{Addr1, {?AR(10000), <<>>}},
			{Addr2, {?AR(10000), <<>>}},
			{StaticAddr, {?AR(10), <<"TEST_ID">>}},
			{GenesisAddr, {0, TXID}}]),
	{ExpectedWallets1, ExpectedWallets2} = lists:split(2, ExpectedWallets),
	RootHash = binary_to_list(ar_util:encode(B0#block.wallet_list)),
	{ok, {{<<"200">>, _}, _, Body1, _, _}} =
		ar_http:req(#{
			method => get,
			peer => ar_test_node:peer_ip(main),
			path => "/wallet_list/" ++ RootHash
		}),
	Cursor = maps:get(next_cursor, binary_to_term(Body1)),
	?assertEqual(#{
			next_cursor => Cursor,
			wallets => lists:reverse(ExpectedWallets1)
		}, binary_to_term(Body1)),

	{ok, {{<<"200">>, _}, _, Body2, _, _}} =
		ar_http:req(#{
			method => get,
			peer => ar_test_node:peer_ip(main),
			path => "/wallet_list/" ++ RootHash ++ "/" ++ ar_util:encode(Cursor)
		}),
	?assertEqual(#{
			next_cursor => last,
			wallets => lists:reverse(ExpectedWallets2)
		}, binary_to_term(Body2)).

%% @doc Test that heights are returned correctly.
test_get_height(_) ->
	0 = ar_http_iface_client:get_height(ar_test_node:peer_ip(main)),
	ar_test_node:mine(),
	wait_until_height(main, 1),
	1 = ar_http_iface_client:get_height(ar_test_node:peer_ip(main)).

%% @doc Test that last tx associated with a wallet can be fetched.
test_get_last_tx_single({_, _, _, {_, StaticPub}}) ->
	Addr = binary_to_list(ar_util:encode(ar_wallet:to_address(StaticPub))),
	{ok, {{<<"200">>, _}, _, Body, _, _}} =
		ar_http:req(#{
			method => get,
			peer => ar_test_node:peer_ip(main),
			path => "/wallet/" ++ Addr ++ "/last_tx"
		}),
	?assertEqual(<<"TEST_ID">>, ar_util:decode(Body)).

%% @doc Ensure that blocks can be received via a hash.
test_get_block_by_hash({B0, _, _, _}) ->
	{_Peer, B1, _Time, _Size} = ar_http_iface_client:get_block_shadow(B0#block.indep_hash,
			ar_test_node:peer_ip(main), binary, #{}),
	TXIDs = [TX#tx.id || TX <- B0#block.txs],
	?assertEqual(B0#block{ size_tagged_txs = unset, account_tree = undefined, txs = TXIDs,
			reward_history = [], block_time_history = [] }, B1).

%% @doc Ensure that blocks can be received via a height.
test_get_block_by_height({B0, _, _, _}) ->
	{_Peer, B1, _Time, _Size} = ar_http_iface_client:get_block_shadow(0, ar_test_node:peer_ip(main), binary, #{}),
	TXIDs = [TX#tx.id || TX <- B0#block.txs],
	?assertEqual(B0#block{ size_tagged_txs = unset, account_tree = undefined, txs = TXIDs,
			reward_history = [], block_time_history = [] }, B1).

test_get_current_block({B0, _, _, _}) ->
	Peer = ar_test_node:peer_ip(main),
	{ok, BI} = ar_http_iface_client:get_block_index(Peer, 0, 100),
	{_Peer, B1, _Time, _Size} =
	ar_http_iface_client:get_block_shadow(hd(BI), Peer, binary, #{}),
	TXIDs = [TX#tx.id || TX <- B0#block.txs],
	?assertEqual(B0#block{ size_tagged_txs = unset, txs = TXIDs, reward_history = [],
			block_time_history = [], account_tree = undefined }, B1),
	{ok, {{<<"200">>, _}, _, Body, _, _}} =
		ar_http:req(#{ method => get, peer => ar_test_node:peer_ip(main), path => "/block/current" }),
	{JSONStruct} = jiffy:decode(Body),
	?assertEqual(ar_util:encode(B0#block.indep_hash),
			proplists:get_value(<<"indep_hash">>, JSONStruct)).

%% @doc Test that the various different methods of GETing a block all perform
%% correctly if the block cannot be found.
test_get_non_existent_block(_) ->
	{ok, {{<<"404">>, _}, _, _, _, _}} =
		ar_http:req(#{ method => get, peer => ar_test_node:peer_ip(main), path => "/block/height/100" }),
	{ok, {{<<"404">>, _}, _, _, _, _}} =
		ar_http:req(#{ method => get, peer => ar_test_node:peer_ip(main), path => "/block2/height/100" }),
	{ok, {{<<"404">>, _}, _, _, _, _}} =
		ar_http:req(#{ method => get, peer => ar_test_node:peer_ip(main), path => "/block/hash/abcd" }),
	{ok, {{<<"404">>, _}, _, _, _, _}} =
		ar_http:req(#{ method => get, peer => ar_test_node:peer_ip(main), path => "/block2/hash/abcd" }),
	{ok, {{<<"404">>, _}, _, _, _, _}} =
		ar_http:req(#{ method => get, peer => ar_test_node:peer_ip(main),
				path => "/block/height/101/wallet_list" }),
	{ok, {{<<"404">>, _}, _, _, _, _}} =
		ar_http:req(#{ method => get, peer => ar_test_node:peer_ip(main),
				path => "/block/hash/abcd/wallet_list" }),
	{ok, {{<<"404">>, _}, _, _, _, _}} =
		ar_http:req(#{ method => get, peer => ar_test_node:peer_ip(main),
				path => "/block/height/101/hash_list" }),
	{ok, {{<<"404">>, _}, _, _, _, _}} =
		ar_http:req(#{ method => get, peer => ar_test_node:peer_ip(main),
				path => "/block/hash/abcd/hash_list" }).

%% @doc A test for retrieving format=2 transactions from HTTP API.
test_get_format_2_tx(_) ->
	LocalHeight = ar_node:get_height(),
	DataRoot = (ar_tx:generate_chunk_tree(#tx{ data = <<"DATA">> }))#tx.data_root,
	ValidTX = #tx{ id = TXID } = (ar_tx:new(<<"DATA">>))#tx{
			format = 2,
			data_root = DataRoot },
	InvalidDataRootTX = #tx{ id = InvalidTXID } = (ar_tx:new(<<"DATA">>))#tx{ format = 2 },
	EmptyTX = #tx{ id = EmptyTXID } = (ar_tx:new())#tx{ format = 2 },
	EncodedTXID = binary_to_list(ar_util:encode(TXID)),
	EncodedInvalidTXID = binary_to_list(ar_util:encode(InvalidTXID)),
	EncodedEmptyTXID = binary_to_list(ar_util:encode(EmptyTXID)),
	ar_http_iface_client:send_tx_json(ar_test_node:peer_ip(main), ValidTX#tx.id,
			ar_serialize:jsonify(ar_serialize:tx_to_json_struct(ValidTX))),
	{ok, {{<<"400">>, _}, _, <<"The attached data is split in an unknown way.">>, _, _}} =
		ar_http:req(#{
			method => post,
			peer => ar_test_node:peer_ip(main),
			path => "/tx",
			body => ar_serialize:jsonify(ar_serialize:tx_to_json_struct(InvalidDataRootTX))
		}),
	ar_http_iface_client:send_tx_binary(ar_test_node:peer_ip(main),
			InvalidDataRootTX#tx.id,
			ar_serialize:tx_to_binary(InvalidDataRootTX#tx{ data = <<>> })),
	ar_http_iface_client:send_tx_binary(ar_test_node:peer_ip(main), EmptyTX#tx.id,
			ar_serialize:tx_to_binary(EmptyTX)),
	wait_until_receives_txs([ValidTX, EmptyTX, InvalidDataRootTX]),
	ar_test_node:mine(),
	wait_until_height(main, LocalHeight + 1),
	%% Ensure format=2 transactions can be retrieved over the HTTP
	%% interface with no populated data, while retaining info on all other fields.
	{ok, {{<<"200">>, _}, _, Body, _, _}} =
		ar_http:req(#{
			method => get,
			peer => ar_test_node:peer_ip(main),
			path => "/tx/" ++ EncodedTXID
		}),
	?assertEqual(ValidTX#tx{
			data = <<>>,
			data_size = 4
		}, ar_serialize:json_struct_to_tx(Body)),
	%% Ensure data can be fetched for format=2 transactions via /tx/[ID]/data.
	{ok, Data} = wait_until_syncs_tx_data(TXID),
	?assertEqual(ar_util:encode(<<"DATA">>), Data),
	{ok, {{<<"404">>, _}, _, _, _, _}} =
		ar_http:req(#{
			method => get,
			peer => ar_test_node:peer_ip(main),
			path => "/tx/" ++ EncodedInvalidTXID ++ "/data"
		}),
	%% Ensure /tx/[ID]/data works for format=2 transactions when the data is empty.
	{ok, {{<<"200">>, _}, _, <<>>, _, _}} =
		ar_http:req(#{
			method => get,
			peer => ar_test_node:peer_ip(main),
			path => "/tx/" ++ EncodedEmptyTXID ++ "/data"
		}),
	%% Ensure data can be fetched for format=2 transactions via /tx/[ID]/data.html.
	{ok, {{<<"200">>, _}, Headers, HTMLData, _, _}} =
		ar_http:req(#{
			method => get,
			peer => ar_test_node:peer_ip(main),
			path => "/tx/" ++ EncodedTXID ++ "/data.html"
		}),
	?assertEqual(<<"DATA">>, HTMLData),
	?assertEqual(
		[{<<"content-type">>, <<"text/html">>}],
		proplists:lookup_all(<<"content-type">>, Headers)
	).

test_get_format_1_tx(_) ->
	LocalHeight = ar_node:get_height(),
	TX = #tx{ id = TXID } = ar_tx:new(<<"DATA">>),
	EncodedTXID = binary_to_list(ar_util:encode(TXID)),
	ar_http_iface_client:send_tx_binary(ar_test_node:peer_ip(main), TX#tx.id,
			ar_serialize:tx_to_binary(TX)),
	wait_until_receives_txs([TX]),
	ar_test_node:mine(),
	wait_until_height(main, LocalHeight + 1),
	{ok, Body} =
		ar_util:do_until(
			fun() ->
				case ar_http:req(#{
					method => get,
					peer => ar_test_node:peer_ip(main),
					path => "/tx/" ++ EncodedTXID
				}) of
					{ok, {{<<"404">>, _}, _, _, _, _}} ->
						false;
					{ok, {{<<"200">>, _}, _, Payload, _, _}} ->
						{ok, Payload}
				end
			end,
			100,
			20_000
		),
	?assertEqual(TX, ar_serialize:json_struct_to_tx(Body)).

%% @doc Test adding transactions to a block.
test_add_external_tx_with_tags(_) ->
	LocalHeight = ar_node:get_height(),
	TX = ar_tx:new(<<"DATA">>),
	TaggedTX =
		TX#tx {
			tags =
				[
					{<<"TEST_TAG1">>, <<"TEST_VAL1">>},
					{<<"TEST_TAG2">>, <<"TEST_VAL2">>}
				]
		},
	ar_http_iface_client:send_tx_json(ar_test_node:peer_ip(main), TaggedTX#tx.id,
			ar_serialize:jsonify(ar_serialize:tx_to_json_struct(TaggedTX))),
	wait_until_receives_txs([TaggedTX]),
	ar_test_node:mine(),
	wait_until_height(main, LocalHeight + 1),
	[B1Hash | _] = ar_node:get_blocks(),
	B1 = read_block_when_stored(B1Hash, true),
	TXID = TaggedTX#tx.id,
	?assertEqual([TXID], [TX2#tx.id || TX2 <- B1#block.txs]),
	?assertEqual(TaggedTX, ar_storage:read_tx(hd(B1#block.txs))).

%% @doc Test getting transactions
test_find_external_tx(_) ->
	LocalHeight = ar_node:get_height(),
	TX = ar_tx:new(<<"DATA">>),
	ar_http_iface_client:send_tx_binary(ar_test_node:peer_ip(main), TX#tx.id,
			ar_serialize:tx_to_binary(TX)),
	wait_until_receives_txs([TX]),
	ar_test_node:mine(),
	wait_until_height(main, LocalHeight + 1),
	{ok, FoundTXID} =
		ar_util:do_until(
			fun() ->
				case ar_http_iface_client:get_tx([ar_test_node:peer_ip(main)], TX#tx.id) of
					not_found ->
						false;
					TX ->
						{ok, TX#tx.id}
				end
			end,
			100,
			10_000
		),
	?assertEqual(FoundTXID, TX#tx.id).

%% @doc Post a tx to the network and ensure that last_tx call returns the ID of last tx.
test_add_tx_and_get_last({_B0, Wallet1, Wallet2, _StaticWallet}) ->
	LocalHeight = ar_node:get_height(),
	ar_test_node:disconnect_from(peer1),
	{_Priv1, Pub1} = Wallet1,
	{_Priv2, Pub2} = Wallet2,
	SignedTX = ar_test_node:sign_tx(Wallet1, #{
		target => ar_wallet:to_address(Pub2),
		quantity => ?AR(2),
		reward => ?AR(1)}),
	ID = SignedTX#tx.id,
	ar_http_iface_client:send_tx_binary(ar_test_node:peer_ip(main), SignedTX#tx.id,
			ar_serialize:tx_to_binary(SignedTX)),
	wait_until_receives_txs([SignedTX]),
	ar_test_node:mine(),
	wait_until_height(main, LocalHeight + 1),
	{ok, {{<<"200">>, _}, _, Body, _, _}} =
		ar_http:req(#{
			method => get,
			peer => ar_test_node:peer_ip(main),
			path => "/wallet/"
					++ binary_to_list(ar_util:encode(ar_wallet:to_address(Pub1)))
					++ "/last_tx"
		}),
	?assertEqual(ID, ar_util:decode(Body)).

%% @doc Post a tx to the network and ensure that its subfields can be gathered
test_get_subfields_of_tx(_) ->
	LocalHeight = ar_node:get_height(),
	TX = ar_tx:new(<<"DATA">>),
	ar_http_iface_client:send_tx_binary(ar_test_node:peer_ip(main), TX#tx.id,
			ar_serialize:tx_to_binary(TX)),
	wait_until_receives_txs([TX]),
	ar_test_node:mine(),
	wait_until_height(main, LocalHeight + 1),
	{ok, Body} = wait_until_syncs_tx_data(TX#tx.id),
	Orig = TX#tx.data,
	?assertEqual(Orig, ar_util:decode(Body)).

%% @doc Correctly check the status of pending is returned for a pending transaction
test_get_pending_tx(_) ->
	TX = ar_tx:new(<<"DATA1">>),
	ar_http_iface_client:send_tx_json(ar_test_node:peer_ip(main), TX#tx.id,
			ar_serialize:jsonify(ar_serialize:tx_to_json_struct(TX))),
	wait_until_receives_txs([TX]),
	{ok, {{<<"202">>, _}, _, Body, _, _}} =
		ar_http:req(#{
			method => get,
			peer => ar_test_node:peer_ip(main),
			path => "/tx/" ++ binary_to_list(ar_util:encode(TX#tx.id))
		}),
	?assertEqual(<<"Pending">>, Body).

%% @doc Mine a transaction into a block and retrieve it's binary body via HTTP.
test_get_tx_body(_) ->
	ar_test_node:disconnect_from(peer1),
	LocalHeight = ar_node:get_height(),
	TX = ar_tx:new(<<"TEST DATA">>),
	ar_test_node:assert_post_tx_to_peer(main, TX),
	ar_test_node:mine(),
	wait_until_height(main, LocalHeight + 1),
	{ok, Data} = wait_until_syncs_tx_data(TX#tx.id),
	?assertEqual(<<"TEST DATA">>, ar_util:decode(Data)).

test_get_tx_status(_) ->
	ar_test_node:connect_to_peer(peer1),
	Height = ar_node:get_height(),
	assert_wait_until_height(peer1, Height),
	ar_test_node:disconnect_from(peer1),
	TX = (ar_tx:new())#tx{ tags = [{<<"TestName">>, <<"TestVal">>}] },
	ar_test_node:assert_post_tx_to_peer(main, TX),
	FetchStatus = fun() ->
		ar_http:req(#{
			method => get,
			peer => ar_test_node:peer_ip(main),
			path => "/tx/" ++ binary_to_list(ar_util:encode(TX#tx.id)) ++ "/status"
		})
	end,
	?assertMatch({ok, {{<<"202">>, _}, _, <<"Pending">>, _, _}}, FetchStatus()),
	ar_test_node:mine(),
<<<<<<< HEAD
	wait_until_height(Height + 1),
	timer:sleep(100),
=======
	wait_until_height(main, Height + 1),
>>>>>>> a66d9218
	{ok, {{<<"200">>, _}, _, Body, _, _}} = FetchStatus(),
	{Res} = ar_serialize:dejsonify(Body),
	BI = ar_node:get_block_index(),
	?assertEqual(
		#{
			<<"block_height">> => length(BI) - 1,
			<<"block_indep_hash">> => ar_util:encode(element(1, hd(BI))),
			<<"number_of_confirmations">> => 1
		},
		maps:from_list(Res)
	),
	ar_test_node:mine(),
<<<<<<< HEAD
	wait_until_height(Height + 2),
	timer:sleep(100),
=======
	wait_until_height(main, Height + 2),
>>>>>>> a66d9218
	ar_util:do_until(
		fun() ->
			{ok, {{<<"200">>, _}, _, Body2, _, _}} = FetchStatus(),
			{Res2} = ar_serialize:dejsonify(Body2),
			#{
				<<"block_height">> => length(BI) - 1,
				<<"block_indep_hash">> => ar_util:encode(element(1, hd(BI))),
				<<"number_of_confirmations">> => 2
			} == maps:from_list(Res2)
		end,
		200,
		10_000
	),
	%% Create a fork which returns the TX to mempool.
	ar_test_node:mine(peer1),
	assert_wait_until_height(peer1, Height + 1),
	timer:sleep(100),
	ar_test_node:mine(peer1),
	assert_wait_until_height(peer1, Height + 2),
	timer:sleep(100),
	ar_test_node:connect_to_peer(peer1),
	ar_test_node:mine(peer1),
<<<<<<< HEAD
	wait_until_height(Height + 3),
	timer:sleep(100),
=======
	wait_until_height(main, Height + 3),
>>>>>>> a66d9218
	?assertMatch({ok, {{<<"202">>, _}, _, _, _, _}}, FetchStatus()).

test_post_unsigned_tx({_B0, Wallet1, _Wallet2, _StaticWallet}) ->
	LocalHeight = ar_node:get_height(),
	{_, Pub} = Wallet = Wallet1,
	%% Generate a wallet and receive a wallet access code.
	{ok, {{<<"421">>, _}, _, _, _, _}} =
		ar_http:req(#{
			method => post,
			peer => ar_test_node:peer_ip(main),
			path => "/wallet"
		}),
	{ok, Config} = application:get_env(arweave, config),
<<<<<<< HEAD
	application:set_env(arweave, config,
			Config#config{ internal_api_secret = <<"correct_secret">> }),
	{ok, {{<<"421">>, _}, _, _, _, _}} =
		ar_http:req(#{
			method => post,
			peer => ar_test_node:peer_ip(main),
			path => "/wallet",
			headers => [{<<"X-Internal-Api-Secret">>, <<"incorrect_secret">>}]
		}),
	{ok, {{<<"200">>, <<"OK">>}, _, CreateWalletBody, _, _}} =
		ar_http:req(#{
			method => post,
			peer => ar_test_node:peer_ip(main),
			path => "/wallet",
			headers => [{<<"X-Internal-Api-Secret">>, <<"correct_secret">>}]
		}),
	application:set_env(arweave, config, Config#config{ internal_api_secret = not_set }),
	{CreateWalletRes} = ar_serialize:dejsonify(CreateWalletBody),
	[WalletAccessCode] = proplists:get_all_values(<<"wallet_access_code">>, CreateWalletRes),
	[Address] = proplists:get_all_values(<<"wallet_address">>, CreateWalletRes),
	%% Top up the new wallet.
	TopUpTX = ar_test_node:sign_tx(Wallet, #{
		owner => Pub,
		target => ar_util:decode(Address),
		quantity => ?AR(100),
		reward => ?AR(1)
		}),
	{ok, {{<<"200">>, _}, _, _, _, _}} =
		ar_http:req(#{
			method => post,
			peer => ar_test_node:peer_ip(main),
			path => "/tx",
			body => ar_serialize:jsonify(ar_serialize:tx_to_json_struct(TopUpTX))
		}),
	wait_until_receives_txs([TopUpTX]),
	ar_test_node:mine(),
	wait_until_height(LocalHeight + 1),
	timer:sleep(100),
	%% Send an unsigned transaction to be signed with the generated key.
	TX = (ar_tx:new())#tx{reward = ?AR(1), last_tx = TopUpTX#tx.id},
	UnsignedTXProps = [
		{<<"last_tx">>, <<>>},
		{<<"target">>, TX#tx.target},
		{<<"quantity">>, integer_to_binary(TX#tx.quantity)},
		{<<"data">>, TX#tx.data},
		{<<"reward">>, integer_to_binary(TX#tx.reward)},
		{<<"denomination">>, integer_to_binary(TopUpTX#tx.denomination)},
		{<<"wallet_access_code">>, WalletAccessCode}
	],
	{ok, {{<<"421">>, _}, _, _, _, _}} =
		ar_http:req(#{
			method => post,
			peer => ar_test_node:peer_ip(main),
			path => "/unsigned_tx",
			body => ar_serialize:jsonify({UnsignedTXProps})
		}),
	application:set_env(arweave, config,
			Config#config{ internal_api_secret = <<"correct_secret">> }),
	{ok, {{<<"421">>, _}, _, _, _, _}} =
		ar_http:req(#{
			method => post,
			peer => ar_test_node:peer_ip(main),
			path => "/unsigned_tx",
			headers => [{<<"X-Internal-Api-Secret">>, <<"incorrect_secret">>}],
			body => ar_serialize:jsonify({UnsignedTXProps})
		}),
	{ok, {{<<"200">>, <<"OK">>}, _, Body, _, _}} =
		ar_http:req(#{
			method => post,
			peer => ar_test_node:peer_ip(main),
			path => "/unsigned_tx",
			headers => [{<<"X-Internal-Api-Secret">>, <<"correct_secret">>}],
			body => ar_serialize:jsonify({UnsignedTXProps})
		}),
	application:set_env(arweave, config, Config#config{ internal_api_secret = not_set }),
	{Res} = ar_serialize:dejsonify(Body),
	TXID = proplists:get_value(<<"id">>, Res),
	timer:sleep(100),
	ar_test_node:mine(),
	wait_until_height(LocalHeight + 2),
	timer:sleep(100),
	{ok, {{<<"200">>, <<"OK">>}, _, GetTXBody, _, _}} =
		ar_http:req(#{
			method => get,
			peer => ar_test_node:peer_ip(main),
			path => "/tx/" ++ binary_to_list(TXID) ++ "/status"
		}),
	{GetTXRes} = ar_serialize:dejsonify(GetTXBody),
	?assertMatch(
		#{
			<<"number_of_confirmations">> := 1
		},
		maps:from_list(GetTXRes)
	).
=======
	try
		application:set_env(arweave, config,
				Config#config{ internal_api_secret = <<"correct_secret">> }),
		{ok, {{<<"421">>, _}, _, _, _, _}} =
			ar_http:req(#{
				method => post,
				peer => ar_test_node:peer_ip(main),
				path => "/wallet",
				headers => [{<<"X-Internal-Api-Secret">>, <<"incorrect_secret">>}]
			}),
		{ok, {{<<"200">>, <<"OK">>}, _, CreateWalletBody, _, _}} =
			ar_http:req(#{
				method => post,
				peer => ar_test_node:peer_ip(main),
				path => "/wallet",
				headers => [{<<"X-Internal-Api-Secret">>, <<"correct_secret">>}]
			}),
		application:set_env(arweave, config, Config#config{ internal_api_secret = not_set }),
		{CreateWalletRes} = ar_serialize:dejsonify(CreateWalletBody),
		[WalletAccessCode] = proplists:get_all_values(<<"wallet_access_code">>, CreateWalletRes),
		[Address] = proplists:get_all_values(<<"wallet_address">>, CreateWalletRes),
		%% Top up the new wallet.
		TopUpTX = ar_test_node:sign_tx(Wallet, #{
			owner => Pub,
			target => ar_util:decode(Address),
			quantity => ?AR(100),
			reward => ?AR(1)
			}),
		{ok, {{<<"200">>, _}, _, _, _, _}} =
			ar_http:req(#{
				method => post,
				peer => ar_test_node:peer_ip(main),
				path => "/tx",
				body => ar_serialize:jsonify(ar_serialize:tx_to_json_struct(TopUpTX))
			}),
		wait_until_receives_txs([TopUpTX]),
		ar_test_node:mine(),
		wait_until_height(main, LocalHeight + 1),
		%% Send an unsigned transaction to be signed with the generated key.
		TX = (ar_tx:new())#tx{reward = ?AR(1), last_tx = TopUpTX#tx.id},
		UnsignedTXProps = [
			{<<"last_tx">>, <<>>},
			{<<"target">>, TX#tx.target},
			{<<"quantity">>, integer_to_binary(TX#tx.quantity)},
			{<<"data">>, TX#tx.data},
			{<<"reward">>, integer_to_binary(TX#tx.reward)},
			{<<"denomination">>, integer_to_binary(TopUpTX#tx.denomination)},
			{<<"wallet_access_code">>, WalletAccessCode}
		],
		{ok, {{<<"421">>, _}, _, _, _, _}} =
			ar_http:req(#{
				method => post,
				peer => ar_test_node:peer_ip(main),
				path => "/unsigned_tx",
				body => ar_serialize:jsonify({UnsignedTXProps})
			}),
		application:set_env(arweave, config,
				Config#config{ internal_api_secret = <<"correct_secret">> }),
		{ok, {{<<"421">>, _}, _, _, _, _}} =
			ar_http:req(#{
				method => post,
				peer => ar_test_node:peer_ip(main),
				path => "/unsigned_tx",
				headers => [{<<"X-Internal-Api-Secret">>, <<"incorrect_secret">>}],
				body => ar_serialize:jsonify({UnsignedTXProps})
			}),
		{ok, {{<<"200">>, <<"OK">>}, _, Body, _, _}} =
			ar_http:req(#{
				method => post,
				peer => ar_test_node:peer_ip(main),
				path => "/unsigned_tx",
				headers => [{<<"X-Internal-Api-Secret">>, <<"correct_secret">>}],
				body => ar_serialize:jsonify({UnsignedTXProps})
			}),
		application:set_env(arweave, config, Config#config{ internal_api_secret = not_set }),
		{Res} = ar_serialize:dejsonify(Body),
		TXID = proplists:get_value(<<"id">>, Res),
		timer:sleep(200),
		ar_test_node:mine(),
		wait_until_height(main, LocalHeight + 2),
		timer:sleep(200),
		{ok, {{<<"200">>, <<"OK">>}, _, GetTXBody, _, _}} =
			ar_http:req(#{
				method => get,
				peer => ar_test_node:peer_ip(main),
				path => "/tx/" ++ binary_to_list(TXID) ++ "/status"
			}),
		{GetTXRes} = ar_serialize:dejsonify(GetTXBody),
		?assertMatch(
			#{
				<<"number_of_confirmations">> := 1
			},
			maps:from_list(GetTXRes)
		)
	after
		ok = application:set_env(arweave, config, Config)
	end.
>>>>>>> a66d9218

%% @doc Ensure the HTTP client stops fetching data from an endpoint when its data size
%% limit is exceeded.
test_get_error_of_data_limit(_) ->
	LocalHeight = ar_node:get_height(),
	Limit = 1460,
	TX = ar_tx:new(<< <<0>> || _ <- lists:seq(1, Limit * 2) >>),
	ar_http_iface_client:send_tx_binary(ar_test_node:peer_ip(main), TX#tx.id,
			ar_serialize:tx_to_binary(TX)),
	wait_until_receives_txs([TX]),
	ar_test_node:mine(),
<<<<<<< HEAD
	wait_until_height(LocalHeight + 1),
	timer:sleep(100),
=======
	wait_until_height(main, LocalHeight + 1),
>>>>>>> a66d9218
	{ok, _} = wait_until_syncs_tx_data(TX#tx.id),
	Resp =
		ar_http:req(#{
			method => get,
			peer => ar_test_node:peer_ip(main),
			path => "/tx/" ++ binary_to_list(ar_util:encode(TX#tx.id)) ++ "/data",
			limit => Limit
		}),
	?assertEqual({error, too_much_data}, Resp).

test_send_missing_tx_with_the_block({_B0, Wallet1, _Wallet2, _StaticWallet}) ->
	LocalHeight = ar_node:get_height(),
	RemoteHeight = height(peer1),
	ar_test_node:disconnect_from(peer1),
	TXs = [ar_test_node:sign_tx(Wallet1, #{ last_tx => ar_test_node:get_tx_anchor(peer1) }) || _ <- lists:seq(1, 10)],
	lists:foreach(fun(TX) -> ar_test_node:assert_post_tx_to_peer(main, TX) end, TXs),
	EverySecondTX = element(2, lists:foldl(fun(TX, {N, Acc}) when N rem 2 /= 0 ->
			{N + 1, [TX | Acc]}; (_TX, {N, Acc}) -> {N + 1, Acc} end, {0, []}, TXs)),
	lists:foreach(fun(TX) -> ar_test_node:assert_post_tx_to_peer(peer1, TX) end, EverySecondTX),
	ar_test_node:mine(),
<<<<<<< HEAD
	BI = wait_until_height(LocalHeight + 1),
	timer:sleep(100),
=======
	BI = wait_until_height(main, LocalHeight + 1),
>>>>>>> a66d9218
	B = ar_storage:read_block(hd(BI)),
	B2 = B#block{ txs = ar_storage:read_tx(B#block.txs) },
	ar_test_node:connect_to_peer(peer1),
	ar_bridge ! {event, block, {new, B2, #{ recall_byte => undefined }}},
	assert_wait_until_height(peer1, RemoteHeight + 1).

test_fallback_to_block_endpoint_if_cannot_send_tx({_B0, Wallet1, _Wallet2, _StaticWallet}) ->
	LocalHeight = ar_node:get_height(),
	RemoteHeight = height(peer1),
	ar_test_node:disconnect_from(peer1),
	TXs = [ar_test_node:sign_tx(Wallet1, #{ last_tx => ar_test_node:get_tx_anchor(peer1) }) || _ <- lists:seq(1, 10)],
	lists:foreach(fun(TX) -> ar_test_node:assert_post_tx_to_peer(main, TX) end, TXs),
	EverySecondTX = element(2, lists:foldl(fun(TX, {N, Acc}) when N rem 2 /= 0 ->
			{N + 1, [TX | Acc]}; (_TX, {N, Acc}) -> {N + 1, Acc} end, {0, []}, TXs)),
	lists:foreach(fun(TX) -> ar_test_node:assert_post_tx_to_peer(peer1, TX) end, EverySecondTX),
	ar_test_node:mine(),
<<<<<<< HEAD
	BI = wait_until_height(LocalHeight + 1),
	timer:sleep(100),
=======
	BI = wait_until_height(main, LocalHeight + 1),
>>>>>>> a66d9218
	B = ar_storage:read_block(hd(BI)),
	ar_test_node:connect_to_peer(peer1),
	ar_bridge ! {event, block, {new, B, #{ recall_byte => undefined }}},
	assert_wait_until_height(peer1, RemoteHeight + 1).

test_get_recent_hash_list_diff({_B0, Wallet1, _Wallet2, _StaticWallet}) ->
	LocalHeight = ar_node:get_height(),
	BTip = ar_node:get_current_block(),
	ar_test_node:disconnect_from(peer1),
	{ok, {{<<"404">>, _}, _, <<>>, _, _}} = ar_http:req(#{ method => get,
		peer => ar_test_node:peer_ip(main), path => "/recent_hash_list_diff",
		headers => [], body => <<>> }),
	{ok, {{<<"400">>, _}, _, <<>>, _, _}} = ar_http:req(#{ method => get,
		peer => ar_test_node:peer_ip(main), path => "/recent_hash_list_diff",
		headers => [], body => crypto:strong_rand_bytes(47) }),
	{ok, {{<<"404">>, _}, _, <<>>, _, _}} = ar_http:req(#{ method => get,
		peer => ar_test_node:peer_ip(main), path => "/recent_hash_list_diff",
		headers => [], body => crypto:strong_rand_bytes(48) }),
	B0H = BTip#block.indep_hash,
	{ok, {{<<"200">>, _}, _, B0H, _, _}} = ar_http:req(#{ method => get,
		peer => ar_test_node:peer_ip(main), path => "/recent_hash_list_diff",
		headers => [], body => B0H }),
	ar_test_node:mine(),
	BI1 = wait_until_height(main, LocalHeight + 1),
	{B1H, _, _} = hd(BI1),
	{ok, {{<<"200">>, _}, _, << B0H:48/binary, B1H:48/binary, 0:16 >> , _, _}} =
		ar_http:req(#{ method => get, peer => ar_test_node:peer_ip(main),
				path => "/recent_hash_list_diff", headers => [], body => B0H }),
	TXs = [ar_test_node:sign_tx(main, Wallet1, #{ last_tx => ar_test_node:get_tx_anchor(peer1) }) || _ <- lists:seq(1, 3)],
	lists:foreach(fun(TX) -> ar_test_node:assert_post_tx_to_peer(main, TX) end, TXs),
	ar_test_node:mine(),
	BI2 = wait_until_height(main, LocalHeight + 2),
	{B2H, _, _} = hd(BI2),
	[TXID1, TXID2, TXID3] = [TX#tx.id || TX <- (ar_node:get_current_block())#block.txs],
	{ok, {{<<"200">>, _}, _, << B0H:48/binary, B1H:48/binary, 0:16, B2H:48/binary,
			3:16, TXID1:32/binary, TXID2:32/binary, TXID3/binary >> , _, _}}
			= ar_http:req(#{ method => get, peer => ar_test_node:peer_ip(main),
			path => "/recent_hash_list_diff", headers => [], body => B0H }),
	{ok, {{<<"200">>, _}, _, << B0H:48/binary, B1H:48/binary, 0:16, B2H:48/binary,
			3:16, TXID1:32/binary, TXID2:32/binary, TXID3/binary >> , _, _}}
			= ar_http:req(#{ method => get, peer => ar_test_node:peer_ip(main),
			path => "/recent_hash_list_diff", headers => [],
			body => << B0H/binary, (crypto:strong_rand_bytes(48))/binary >>}),
	{ok, {{<<"200">>, _}, _, << B1H:48/binary, B2H:48/binary,
			3:16, TXID1:32/binary, TXID2:32/binary, TXID3/binary >> , _, _}}
			= ar_http:req(#{ method => get, peer => ar_test_node:peer_ip(main),
			path => "/recent_hash_list_diff", headers => [],
			body => << B0H/binary, B1H/binary, (crypto:strong_rand_bytes(48))/binary >>}).

test_get_total_supply(_Args) ->
	BlockDenomination = (ar_node:get_current_block())#block.denomination,
	TotalSupply =
		ar_patricia_tree:foldr(
			fun	(_, {B, _}, Acc) ->
					Acc + ar_pricing:redenominate(B, 1, BlockDenomination);
				(_, {B, _, Denomination, _}, Acc) ->
					Acc + ar_pricing:redenominate(B, Denomination, BlockDenomination)
			end,
			0,
			ar_diff_dag:get_sink(sys:get_state(ar_wallets))
		),
	TotalSupplyBin = integer_to_binary(TotalSupply),
	?assertMatch({ok, {{<<"200">>, _}, _, TotalSupplyBin, _, _}},
			ar_http:req(#{ method => get, peer => ar_test_node:peer_ip(main), path => "/total_supply" })).

wait_until_syncs_tx_data(TXID) ->
	ar_util:do_until(
		fun() ->
			case ar_http:req(#{
				method => get,
				peer => ar_test_node:peer_ip(main),
				path => "/tx/" ++ binary_to_list(ar_util:encode(TXID)) ++ "/data"
			}) of
				{ok, {{<<"404">>, _}, _, _, _, _}} ->
					false;
				{ok, {{<<"200">>, _}, _, <<>>, _, _}} ->
					false;
				{ok, {{<<"200">>, _}, _, Payload, _, _}} ->
					{ok, Payload}
			end
		end,
		100,
		10_000
	).

height(Node) ->
	ar_test_node:remote_call(Node, ar_node, get_height, []).<|MERGE_RESOLUTION|>--- conflicted
+++ resolved
@@ -733,12 +733,7 @@
 	end,
 	?assertMatch({ok, {{<<"202">>, _}, _, <<"Pending">>, _, _}}, FetchStatus()),
 	ar_test_node:mine(),
-<<<<<<< HEAD
-	wait_until_height(Height + 1),
-	timer:sleep(100),
-=======
 	wait_until_height(main, Height + 1),
->>>>>>> a66d9218
 	{ok, {{<<"200">>, _}, _, Body, _, _}} = FetchStatus(),
 	{Res} = ar_serialize:dejsonify(Body),
 	BI = ar_node:get_block_index(),
@@ -751,12 +746,7 @@
 		maps:from_list(Res)
 	),
 	ar_test_node:mine(),
-<<<<<<< HEAD
-	wait_until_height(Height + 2),
-	timer:sleep(100),
-=======
 	wait_until_height(main, Height + 2),
->>>>>>> a66d9218
 	ar_util:do_until(
 		fun() ->
 			{ok, {{<<"200">>, _}, _, Body2, _, _}} = FetchStatus(),
@@ -779,12 +769,7 @@
 	timer:sleep(100),
 	ar_test_node:connect_to_peer(peer1),
 	ar_test_node:mine(peer1),
-<<<<<<< HEAD
-	wait_until_height(Height + 3),
-	timer:sleep(100),
-=======
 	wait_until_height(main, Height + 3),
->>>>>>> a66d9218
 	?assertMatch({ok, {{<<"202">>, _}, _, _, _, _}}, FetchStatus()).
 
 test_post_unsigned_tx({_B0, Wallet1, _Wallet2, _StaticWallet}) ->
@@ -798,102 +783,6 @@
 			path => "/wallet"
 		}),
 	{ok, Config} = application:get_env(arweave, config),
-<<<<<<< HEAD
-	application:set_env(arweave, config,
-			Config#config{ internal_api_secret = <<"correct_secret">> }),
-	{ok, {{<<"421">>, _}, _, _, _, _}} =
-		ar_http:req(#{
-			method => post,
-			peer => ar_test_node:peer_ip(main),
-			path => "/wallet",
-			headers => [{<<"X-Internal-Api-Secret">>, <<"incorrect_secret">>}]
-		}),
-	{ok, {{<<"200">>, <<"OK">>}, _, CreateWalletBody, _, _}} =
-		ar_http:req(#{
-			method => post,
-			peer => ar_test_node:peer_ip(main),
-			path => "/wallet",
-			headers => [{<<"X-Internal-Api-Secret">>, <<"correct_secret">>}]
-		}),
-	application:set_env(arweave, config, Config#config{ internal_api_secret = not_set }),
-	{CreateWalletRes} = ar_serialize:dejsonify(CreateWalletBody),
-	[WalletAccessCode] = proplists:get_all_values(<<"wallet_access_code">>, CreateWalletRes),
-	[Address] = proplists:get_all_values(<<"wallet_address">>, CreateWalletRes),
-	%% Top up the new wallet.
-	TopUpTX = ar_test_node:sign_tx(Wallet, #{
-		owner => Pub,
-		target => ar_util:decode(Address),
-		quantity => ?AR(100),
-		reward => ?AR(1)
-		}),
-	{ok, {{<<"200">>, _}, _, _, _, _}} =
-		ar_http:req(#{
-			method => post,
-			peer => ar_test_node:peer_ip(main),
-			path => "/tx",
-			body => ar_serialize:jsonify(ar_serialize:tx_to_json_struct(TopUpTX))
-		}),
-	wait_until_receives_txs([TopUpTX]),
-	ar_test_node:mine(),
-	wait_until_height(LocalHeight + 1),
-	timer:sleep(100),
-	%% Send an unsigned transaction to be signed with the generated key.
-	TX = (ar_tx:new())#tx{reward = ?AR(1), last_tx = TopUpTX#tx.id},
-	UnsignedTXProps = [
-		{<<"last_tx">>, <<>>},
-		{<<"target">>, TX#tx.target},
-		{<<"quantity">>, integer_to_binary(TX#tx.quantity)},
-		{<<"data">>, TX#tx.data},
-		{<<"reward">>, integer_to_binary(TX#tx.reward)},
-		{<<"denomination">>, integer_to_binary(TopUpTX#tx.denomination)},
-		{<<"wallet_access_code">>, WalletAccessCode}
-	],
-	{ok, {{<<"421">>, _}, _, _, _, _}} =
-		ar_http:req(#{
-			method => post,
-			peer => ar_test_node:peer_ip(main),
-			path => "/unsigned_tx",
-			body => ar_serialize:jsonify({UnsignedTXProps})
-		}),
-	application:set_env(arweave, config,
-			Config#config{ internal_api_secret = <<"correct_secret">> }),
-	{ok, {{<<"421">>, _}, _, _, _, _}} =
-		ar_http:req(#{
-			method => post,
-			peer => ar_test_node:peer_ip(main),
-			path => "/unsigned_tx",
-			headers => [{<<"X-Internal-Api-Secret">>, <<"incorrect_secret">>}],
-			body => ar_serialize:jsonify({UnsignedTXProps})
-		}),
-	{ok, {{<<"200">>, <<"OK">>}, _, Body, _, _}} =
-		ar_http:req(#{
-			method => post,
-			peer => ar_test_node:peer_ip(main),
-			path => "/unsigned_tx",
-			headers => [{<<"X-Internal-Api-Secret">>, <<"correct_secret">>}],
-			body => ar_serialize:jsonify({UnsignedTXProps})
-		}),
-	application:set_env(arweave, config, Config#config{ internal_api_secret = not_set }),
-	{Res} = ar_serialize:dejsonify(Body),
-	TXID = proplists:get_value(<<"id">>, Res),
-	timer:sleep(100),
-	ar_test_node:mine(),
-	wait_until_height(LocalHeight + 2),
-	timer:sleep(100),
-	{ok, {{<<"200">>, <<"OK">>}, _, GetTXBody, _, _}} =
-		ar_http:req(#{
-			method => get,
-			peer => ar_test_node:peer_ip(main),
-			path => "/tx/" ++ binary_to_list(TXID) ++ "/status"
-		}),
-	{GetTXRes} = ar_serialize:dejsonify(GetTXBody),
-	?assertMatch(
-		#{
-			<<"number_of_confirmations">> := 1
-		},
-		maps:from_list(GetTXRes)
-	).
-=======
 	try
 		application:set_env(arweave, config,
 				Config#config{ internal_api_secret = <<"correct_secret">> }),
@@ -991,7 +880,6 @@
 	after
 		ok = application:set_env(arweave, config, Config)
 	end.
->>>>>>> a66d9218
 
 %% @doc Ensure the HTTP client stops fetching data from an endpoint when its data size
 %% limit is exceeded.
@@ -1003,12 +891,7 @@
 			ar_serialize:tx_to_binary(TX)),
 	wait_until_receives_txs([TX]),
 	ar_test_node:mine(),
-<<<<<<< HEAD
-	wait_until_height(LocalHeight + 1),
-	timer:sleep(100),
-=======
 	wait_until_height(main, LocalHeight + 1),
->>>>>>> a66d9218
 	{ok, _} = wait_until_syncs_tx_data(TX#tx.id),
 	Resp =
 		ar_http:req(#{
@@ -1029,12 +912,7 @@
 			{N + 1, [TX | Acc]}; (_TX, {N, Acc}) -> {N + 1, Acc} end, {0, []}, TXs)),
 	lists:foreach(fun(TX) -> ar_test_node:assert_post_tx_to_peer(peer1, TX) end, EverySecondTX),
 	ar_test_node:mine(),
-<<<<<<< HEAD
-	BI = wait_until_height(LocalHeight + 1),
-	timer:sleep(100),
-=======
 	BI = wait_until_height(main, LocalHeight + 1),
->>>>>>> a66d9218
 	B = ar_storage:read_block(hd(BI)),
 	B2 = B#block{ txs = ar_storage:read_tx(B#block.txs) },
 	ar_test_node:connect_to_peer(peer1),
@@ -1051,12 +929,7 @@
 			{N + 1, [TX | Acc]}; (_TX, {N, Acc}) -> {N + 1, Acc} end, {0, []}, TXs)),
 	lists:foreach(fun(TX) -> ar_test_node:assert_post_tx_to_peer(peer1, TX) end, EverySecondTX),
 	ar_test_node:mine(),
-<<<<<<< HEAD
-	BI = wait_until_height(LocalHeight + 1),
-	timer:sleep(100),
-=======
 	BI = wait_until_height(main, LocalHeight + 1),
->>>>>>> a66d9218
 	B = ar_storage:read_block(hd(BI)),
 	ar_test_node:connect_to_peer(peer1),
 	ar_bridge ! {event, block, {new, B, #{ recall_byte => undefined }}},

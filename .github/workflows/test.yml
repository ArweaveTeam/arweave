name: "Arweave Tests"
on:
  workflow_dispatch:
  push:
    branches: ["**"]
jobs:
  eunit-tests:
    runs-on: self-hosted
    strategy:
      fail-fast: true
      max-parallel: 6
      matrix:
        core_test_mod: [
            ar,
            ar_block,
            ar_block_cache,
            ar_chunk_storage,
            ar_data_sync_worker_master,
            ar_deep_hash,
            ar_diff_dag,
            ar_ets_intervals,
            ar_events,
            ar_inflation,
            ar_intervals,
            ar_join,
            ar_kv,
            ar_merkle,
            ar_mining_server,
            ar_mining_stats,
            ar_node,
            ar_node_utils,
            ar_nonce_limiter,
            ar_packing_server,
            ar_patricia_tree,
            ar_peers,
            ar_poa,
            ar_pricing,
            ar_retarget,
            ar_serialize,
            ar_storage,
            ar_sync_buckets,
            ar_tx,
            ar_tx_db,
            ar_unbalanced_merkle,
            ar_util,

            ## Note, that _tests are implicitly run by a matching prefix name
            ar_base64_compatibility_tests,
            ar_config_tests,
            ar_coordinated_mining_tests,
            ar_data_sync_tests,
            ar_difficulty_tests,
            ar_fork_recovery_tests,
            ar_gateway_middleware_tests,
            ar_header_sync_tests,
            ar_http_iface_tests,
            ar_http_util_tests,
            ar_mempool_tests,
            ar_mine_randomx_tests,
            ar_mine_vdf_tests,
            ar_multiple_txs_per_wallet_tests,
            # ar_node_tests, ## implicitly runs from ar_node
            # ar_poa_tests, ## implicitly runs from ar_poa
            ar_poller_tests,
            ar_post_block_tests,
            # ar_pricing_tests, ## implicitly runs from ar_pricing
            ar_semaphore_tests,
            ar_tx_blacklist_tests,
            ar_tx_replay_pool_tests,
            ar_vdf_server_tests,
            ar_vdf_tests,
            ar_wallet_tests,
            ar_webhook_tests,
          ]
    steps:
      - uses: actions/checkout@v4
        with:
          submodules: "recursive"
      - name: Build arweave test sources
        run: |
          rm -rf .tmp _build || true
          nix build .#packages.x86_64-linux.arweave
          cp -Lr result _build
          chmod -R u+w ./_build
      - name: Restart epmd
        run: |
          if ! pgrep -x "epmd" > /dev/null
          then
            echo "Starting epmd"
            epmd -relaxed_command_check -daemon
          fi
      - name: ${{ matrix.core_test_mod }}.erl
        run: |
          rm -f *.out || true
          EXIT_CODE=0
          export PATH=$(pwd)/_build/erts/bin:$PATH
          export ERL_EPMD_ADDRESS=127.0.0.1
          export TIMESTAMP_IN_MILLISECONDS=$(date +%s%3N)
          export NAMESPACE="${{ matrix.core_test_mod }}_${TIMESTAMP_IN_MILLISECONDS}"
          export ERL_TEST_OPTS="-pa $(echo $(pwd)/_build/test/rel/arweave/lib/*/ebin) $(pwd)/_build/test/lib/arweave/test -config $(pwd)/_build/config/sys.config"
          RETRYABLE=1
          while [[ $RETRYABLE -eq 1 ]]; do
            RETRYABLE=0
<<<<<<< HEAD
            set +e
            erl $ERL_TEST_OPTS -noshell -name main-${NAMESPACE}@127.0.0.1 -setcookie ${{ matrix.core_test_mod }} -run ar tests "${{ matrix.core_test_mod }}" -s init stop 2>&1 | tee main.out
            EXIT_CODE=${PIPESTATUS[0]}
            set -e
            # For debugging purposes, print the peer1 output if the tests failed
            if [[ $EXIT_CODE -ne 0 ]]; then
              echo -e "\033[0;32m===> Checking for retry\033[0m"
              if ls peer1-*.out 1> /dev/null 2>&1; then
                first_line_peer1=$(head -n 1 peer1-*.out)
              fi
              first_line_main=$(head -n 1 main.out)
              echo -e "\033[0;31m===> First line of peer1 node's output: $first_line_peer1\033[0m"
              echo -e "\033[0;31m===> First line of main node's output: $first_line_main\033[0m"

              # Check if it is a retryable error
              if [[ "$first_line_peer1" == "Protocol 'inet_tcp': register/listen error: "* ]]; then
                echo "Retrying test because of inet_tcp error..."
                RETRYABLE=1
                sleep 1
              elif [[ "$first_line_peer1" == "Protocol 'inet_tcp': the name"* ]]; then
                echo "Retrying test because of inet_tcp clash..."
                RETRYABLE=1
                sleep 1
              elif [[ "$first_line_main" == *"econnrefused"* ]]; then
                echo "Retrying test because of econnrefused..."
                RETRYABLE=1
                sleep 1
              else
                if ls peer1-*.out 1> /dev/null 2>&1; then
                  echo -e "\033[0;31m===> Test failed, printing the peer1 node's output...\033[0m"
                  cat peer1-*.out
                else
                  echo -e "\033[0;31m===> Test failed without peer1 output...\033[0m"
                fi
                if ls peer2-*.out 1> /dev/null 2>&1; then
                  echo -e "\033[0;31m===> Test failed, printing the peer2 node's output...\033[0m"
                  cat peer2-*.out
                else
                  echo -e "\033[0;31m===> Test failed without peer2 output...\033[0m"
                fi
                if ls peer3-*.out 1> /dev/null 2>&1; then
                  echo -e "\033[0;31m===> Test failed, printing the peer3 node's output...\033[0m"
                  cat peer3-*.out
                else
                  echo -e "\033[0;31m===> Test failed without peer3 output...\033[0m"
                fi
                if ls peer4-*.out 1> /dev/null 2>&1; then
                  echo -e "\033[0;31m===> Test failed, printing the peer4 node's output...\033[0m"
                  cat peer4-*.out
                else
                  echo -e "\033[0;31m===> Test failed without peer4 output...\033[0m"
=======
            echo -e "\033[0;32m===> Running tests...\033[0m"

            # Run erl and redirect output to a file, then run tee in a subshell to allow capturing of exit code directly
            set +e
            erl $ERL_TEST_OPTS -noshell -name ${{ matrix.core_test_mod }}@127.0.0.1 -setcookie ${{ matrix.core_test_mod }} -run ar tests "${{ matrix.core_test_mod }}" -s init stop 2>&1 | tee master.out
            EXIT_CODE=${PIPESTATUS[0]}
            set -e

            # For debugging purposes, print the slave output if the tests failed
            if [[ $EXIT_CODE -ne 0 ]]; then
              if [ -f "slave.out" ]; then
                first_line_slave=$(head -n 1 slave.out)
              fi
              if [ -f "master.out" ]; then
                first_line_master=$(head -n 1 master.out)
              fi
              # Check if it is a retryable error
              if [[ "$first_line_slave" == "Protocol 'inet_tcp': register/listen error: "* ]]; then
                echo "Retrying test because of inet_tcp error..."
                RETRYABLE=1
                sleep 1
              elif [[ "$first_line_slave" == "Protocol 'inet_tcp': the name"* ]]; then
                echo "Retrying test because of inet_tcp clash..."
                RETRYABLE=1
                sleep 1
              elif [[ "$first_line_master" == *"econnrefused"* ]]; then
                echo "Retrying test because of econnrefused on master thread..."
                RETRYABLE=1
                sleep 1
              else
                if [ -f "slave.out" ]; then
                  echo -e "\033[0;31m===> Test failed, printing the slave node's output...\033[0m"
                  cat slave.out
                else
                  echo -e "\033[0;31m===> Test failed without slave output...\033[0m"
>>>>>>> f691c569
                fi
              fi
            fi
          done
          exit $EXIT_CODE # exit with the exit code of the tests<|MERGE_RESOLUTION|>--- conflicted
+++ resolved
@@ -101,7 +101,6 @@
           RETRYABLE=1
           while [[ $RETRYABLE -eq 1 ]]; do
             RETRYABLE=0
-<<<<<<< HEAD
             set +e
             erl $ERL_TEST_OPTS -noshell -name main-${NAMESPACE}@127.0.0.1 -setcookie ${{ matrix.core_test_mod }} -run ar tests "${{ matrix.core_test_mod }}" -s init stop 2>&1 | tee main.out
             EXIT_CODE=${PIPESTATUS[0]}
@@ -153,43 +152,6 @@
                   cat peer4-*.out
                 else
                   echo -e "\033[0;31m===> Test failed without peer4 output...\033[0m"
-=======
-            echo -e "\033[0;32m===> Running tests...\033[0m"
-
-            # Run erl and redirect output to a file, then run tee in a subshell to allow capturing of exit code directly
-            set +e
-            erl $ERL_TEST_OPTS -noshell -name ${{ matrix.core_test_mod }}@127.0.0.1 -setcookie ${{ matrix.core_test_mod }} -run ar tests "${{ matrix.core_test_mod }}" -s init stop 2>&1 | tee master.out
-            EXIT_CODE=${PIPESTATUS[0]}
-            set -e
-
-            # For debugging purposes, print the slave output if the tests failed
-            if [[ $EXIT_CODE -ne 0 ]]; then
-              if [ -f "slave.out" ]; then
-                first_line_slave=$(head -n 1 slave.out)
-              fi
-              if [ -f "master.out" ]; then
-                first_line_master=$(head -n 1 master.out)
-              fi
-              # Check if it is a retryable error
-              if [[ "$first_line_slave" == "Protocol 'inet_tcp': register/listen error: "* ]]; then
-                echo "Retrying test because of inet_tcp error..."
-                RETRYABLE=1
-                sleep 1
-              elif [[ "$first_line_slave" == "Protocol 'inet_tcp': the name"* ]]; then
-                echo "Retrying test because of inet_tcp clash..."
-                RETRYABLE=1
-                sleep 1
-              elif [[ "$first_line_master" == *"econnrefused"* ]]; then
-                echo "Retrying test because of econnrefused on master thread..."
-                RETRYABLE=1
-                sleep 1
-              else
-                if [ -f "slave.out" ]; then
-                  echo -e "\033[0;31m===> Test failed, printing the slave node's output...\033[0m"
-                  cat slave.out
-                else
-                  echo -e "\033[0;31m===> Test failed without slave output...\033[0m"
->>>>>>> f691c569
                 fi
               fi
             fi

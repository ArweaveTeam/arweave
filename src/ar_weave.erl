--- conflicted
+++ resolved
@@ -168,19 +168,12 @@
 
 %% @doc Create the hash of the next block in the list, given a previous block,
 %% and the TXs and the nonce.
-<<<<<<< HEAD
-hash(B, TXs, Nonce) when is_record(B, block) ->
-	hash(B#block.hash, generate_block_data(TXs), Nonce);
-hash(Hash, TXs, Nonce) ->
-	crypto:hash(?HASH_ALG, erlang:iolist_to_iovec([Nonce, Hash, TXs])).
-=======
 hash(DataSegment, Nonce) ->
     % ar:d({hash, {data, DataSegment}, {nonce, Nonce}, {timestamp, Timestamp}}),
 	crypto:hash(
 		?MINING_HASH_ALG,
 		<< Nonce/binary, DataSegment/binary >>
 	).
->>>>>>> 66507e01
 
 %% @doc Create an independent hash from a block. Independent hashes
 %% verify a block's contents in isolation and are stored in a node's hash list.

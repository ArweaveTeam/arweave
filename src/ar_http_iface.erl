-module(ar_http_iface).
-export([start/0, start/1, start/2, start/3, start/4, start/5, handle/2, handle_event/3]).
-export([send_new_block/3, send_new_block/4, send_new_block/6, send_new_tx/2, get_block/3]).
-export([get_tx/2, get_full_block/3, get_block_subfield/3, add_peer/1]).
-export([get_encrypted_block/2, get_encrypted_full_block/2]).
-export([get_info/1, get_info/2, get_peers/1, get_pending_txs/1, has_tx/2]).
-export([get_wallet_list/2, get_hash_list/1, get_hash_list/2]).
-export([get_current_block/1]).
-export([reregister/1, reregister/2]).
-export([get_txs_by_send_recv_test_slow/0, get_full_block_by_hash_test_slow/0]).
-include("ar.hrl").
-include_lib("lib/elli/include/elli.hrl").
-include_lib("eunit/include/eunit.hrl").

%%% Exposes access to an internal Arweave client to external nodes on the network.

%% @doc Start the Arweave HTTP API and returns a process ID.
start() -> start(?DEFAULT_HTTP_IFACE_PORT).
start(Port) ->
	spawn(
		fun() ->
			Config = [{mods, [{ar_blacklist, []},{ar_metrics, []},{?MODULE, []}]}],
			{ok, PID} =
				elli:start_link(
					[
						{callback, elli_middleware}, {callback_args, Config},
						{body_timeout, ?NET_TIMEOUT},
						{header_timeout, ?CONNECT_TIMEOUT},
						{max_body_size, ?MAX_BODY_SIZE},
						{request_timeout, ?NET_TIMEOUT},
						{accept_timeout, ?CONNECT_TIMEOUT},
						{port, Port}
					]
				),
			receive stop -> elli:stop(PID) end
		end
	).
start(Port, Node) ->
	start(Port, Node, undefined).
start(Port, Node, SearchNode) ->
	start(Port, Node, SearchNode, undefined).
start(Port, Node, SearchNode, ServiceNode) ->
	start(Port, Node, SearchNode, ServiceNode, undefined).
start(Port, Node, SearchNode, ServiceNode, BridgeNode) ->
	reregister(http_entrypoint_node, Node),
	reregister(http_search_node, SearchNode),
	reregister(http_service_node, ServiceNode),
	reregister(http_bridge_node, BridgeNode),
	start(Port).

%%% Server side functions.

%% @doc Main function to handle a request to the nodes HTTP server.
%%
%% Available endpoints (more information can be found at the respective functions)
%% GET /info
%% GET /tx/pending
%% GET /tx/{id}
%% GET /tx/{id}/data.html
%% GET /tx/{id}/{field}
%% POST /tx
%% GET /block/hash/{indep_hash}
%% GET /block/hash/{indep_hash}/{field}
%% GET /block/hash/{indep_hash}/encrypted
%% GET /block/hash/{indep_hash}/all
%% GET /block/hash/{indep_hash}/all/encrypted
%% GET /block/hash/{indep_hash}/all
%% GET /block/height/{height}
%% GET /block/height/{height}/{field}
%% GET /block/current
%% GET /current_block
%% POST /block
%% GET /services
%% POST /services
%% GET /peers
%% POST /peers
%% POST /peers/port/{port}
%% GET /hash_list
%% GET /wallet_list
%% GET /wallet/{address}/balance
%% GET /wallet/{address}/last_tx
%% GET /price/{bytes}
%% GET /price/{bytes}/{addr}
%%
%% NB: Blocks and transactions are transmitted between HTTP nodes in a JSON encoded format.
%% To find the specifics regarding this look at ar_serialize module.

handle(Req, _Args) ->
	%inform ar_bridge about new peer, performance rec will be updated  from ar_metrics (this is leftover from update_performance_list)
	case ar_meta_db:get({peer, ar_util:parse_peer(elli_request:peer(Req))}) of
		not_found -> ar_bridge:add_remote_peer(whereis(http_bridge_node), ar_util:parse_peer(elli_request:peer(Req)));
		X -> X
	end,
	handle(Req#req.method, elli_request:path(Req), Req).

%% @doc Return network information from a given node.
%% GET request to endpoint /info
handle('GET', [], _Req) ->
	return_info();
handle('GET', [<<"info">>], _Req) ->
	return_info();

%% @doc Return all transactions from node that are waiting to be mined into a block.
%% GET request to endpoint /tx/pending
handle('GET', [<<"tx">>, <<"pending">>], _Req) ->
	{200, [],
			ar_serialize:jsonify(
				%% Should encode
				lists:map(
					fun ar_util:encode/1,
					ar_node:get_pending_txs(whereis(http_entrypoint_node))
				)
			)
	};

%% @doc Return a transaction specified via the the transaction id (hash)
%% GET request to endpoint /tx/{hash}
handle('GET', [<<"tx">>, Hash], _Req) ->
	case hash_to_maybe_filename(tx, Hash) of
		{error, invalid} ->
			{400, [], <<"invalid hash">>};
		{error, ID, unavailable} ->
			case is_a_pending_tx(ID) of
				true ->
					{202, [], <<"Pending">>};
				false ->
					case ar_tx_db:get(ID) of
						not_found -> {404, [], <<"Not Found.">>};
						Err       -> {410, [], list_to_binary(Err)}
					end
			end;
		{ok, Filename} ->
			{ok, [], {file, Filename}}
	end;


%% @doc Return the transaction IDs of all txs where the tags in post match the given set of key value pairs.
%% POST request to endpoint /arql with body of request being a logical expression valid in ar_parser.
%%
%% Example logical expression.
%%	{
%%		op:		{ and | or | equals }
%%		expr1:	{ string | logical expression }
%%		expr2:	{ string | logical expression }
%%	}
%%
handle('POST', [<<"arql">>], Req) ->
	QueryJson = elli_request:body(Req),
	Query = ar_serialize:json_struct_to_query(
		binary_to_list(QueryJson)
	),
	TXs = ar_util:unique(ar_parser:eval(Query)),
	case TXs of
		[] -> {200, [], []};
		Set ->
			{
				200,
				[],
				ar_serialize:jsonify(
					ar_serialize:hash_list_to_json_struct(Set)
				)
			}
	end;

%% @doc Return the data field of the transaction specified via the transaction ID (hash) served as HTML.
%% GET request to endpoint /tx/{hash}/data.html
handle('GET', [<<"tx">>, Hash, <<"data.html">>], _Req) ->
	case hash_to_maybe_filename(tx, Hash) of
		{error, invalid} ->
			{400, [], <<"invalid hash">>};
		{error, _, unavailable} ->
			{404, [], {file, "data/not_found.html"}};
		{ok, Filename} ->
			T = ar_storage:do_read_tx(Filename),
			{200, [], T#tx.data}
	end;

%% @doc Share a new block to a peer.
%% POST request to endpoint /block with the body of the request being a JSON encoded block as specified in ar_serialize.
handle('POST', [<<"block">>], Req) ->
	BlockJSON = elli_request:body(Req),
	{Struct} = ar_serialize:dejsonify(BlockJSON),
	{<<"recall_block">>, JSONRecallB} = lists:keyfind(<<"recall_block">>, 1, Struct),
	{<<"new_block">>, JSONB} = lists:keyfind(<<"new_block">>, 1, Struct),
	{<<"recall_size">>, RecallSize} = lists:keyfind(<<"recall_size">>, 1, Struct),
	{<<"port">>, Port} = lists:keyfind(<<"port">>, 1, Struct),
	{<<"key">>, KeyEnc} = lists:keyfind(<<"key">>, 1, Struct),
	{<<"nonce">>, NonceEnc} = lists:keyfind(<<"nonce">>, 1, Struct),
	Key = ar_util:decode(KeyEnc),
	Nonce = ar_util:decode(NonceEnc),
	BShadow = ar_serialize:json_struct_to_block(JSONB),
	OrigPeer = ar_util:parse_peer(bitstring_to_list(elli_request:peer(Req))
		++ ":" ++ integer_to_list(Port)),
	case ar_block:verify_timestamp(os:system_time(seconds), BShadow) of
		false -> {404, [], <<"Invalid Block">>};
		true  ->
			case ar_bridge:is_id_ignored(BShadow#block.indep_hash) of
				undefined -> {429, <<"Too Many Requests">>};
				true -> {208, <<"Block already processed.">>};
				false ->
					ar_bridge:ignore_id(BShadow#block.indep_hash),
					spawn(
						fun() ->
							B = ar_block:generate_block_from_shadow(BShadow,RecallSize),
							RecallHash = ar_util:decode(JSONRecallB),
							RecallB = ar_block:get_recall_block(OrigPeer,RecallHash,B,Key,Nonce),
							CurrentB = ar_node:get_current_block(whereis(http_entrypoint_node)),
							% mue: keep block distance for later tests
							case (not is_atom(CurrentB)) andalso
								(B#block.height > CurrentB#block.height) andalso
								(B#block.height =< (CurrentB#block.height + 50)) andalso
								(B#block.diff >= ?MIN_DIFF) of
								true ->
									ar:report(
										[
											{sending_external_block_to_bridge, ar_util:encode(BShadow#block.indep_hash)}
										]
									),
									ar_bridge:add_block(whereis(http_bridge_node), OrigPeer, B, RecallB, Key, Nonce);
								_ ->
									ok
							end
						end
					),
					{200, [], <<"OK">>}
			end
	end;

%% @doc Share a new transaction with a peer.
%% POST request to endpoint /tx with the body of the request being a JSON encoded tx as specified in ar_serialize.
handle('POST', [<<"tx">>], Req) ->
	TXJSON = elli_request:body(Req),
	TX = ar_serialize:json_struct_to_tx(TXJSON),
	% Check whether the TX is already ignored, ignore it if it is not
	% (and then pass to processing steps).
	case ar_bridge:is_id_ignored(TX#tx.id) of
		undefined -> {429, <<"Too Many Requests">>};
		true -> {208, <<"Transaction already processed.">>};
		false ->
			ar_bridge:ignore_id(TX#tx.id),
			case ar_node:get_current_diff(whereis(http_entrypoint_node)) of
				unavailable -> {503, [], <<"Transaction verification failed.">>};
				Diff ->
					% Validate that the waiting TXs in the pool for a wallet do not exceed the balance.
					FloatingWalletList = ar_node:get_wallet_list(whereis(http_entrypoint_node)),
					WaitingTXs = ar_node:get_all_known_txs(whereis(http_entrypoint_node)),
					OwnerAddr = ar_wallet:to_address(TX#tx.owner),
					WinstonInQueue =
						lists:sum(
							[
								T#tx.quantity + T#tx.reward
							||
								T <- WaitingTXs, OwnerAddr == ar_wallet:to_address(T#tx.owner)
							]
						),
					case [ Balance || {Addr, Balance, _} <- FloatingWalletList, OwnerAddr == Addr ] of
						[B|_] when ((WinstonInQueue + TX#tx.reward + TX#tx.quantity) > B) ->
							ar:report(
								[
									{offered_txs_for_wallet_exceed_balance, ar_util:encode(OwnerAddr)},
									{balance, B},
									{in_queue, WinstonInQueue},
									{cost, TX#tx.reward + TX#tx.quantity}
								]
							),
							{400, [], <<"Waiting TXs exceed balance for wallet.">>};
						_ ->
							% Finally, validate the veracity of the TX.
							case ar_tx:verify(TX, Diff, FloatingWalletList) of
								false ->
									%ar:d({rejected_tx , ar_util:encode(TX#tx.id)}),
									{400, [], <<"Transaction verification failed.">>};
								true ->
									%ar:d({accepted_tx , ar_util:encode(TX#tx.id)}),
									ar_bridge:add_tx(whereis(http_bridge_node), TX),%, OrigPeer),
									{200, [], <<"OK">>}
							end
					end
			end
	end;

%% @doc Return the list of peers held by the node.
%% GET request to endpoint /peers
handle('GET', [<<"peers">>], Req) ->
	{200, [],
		ar_serialize:jsonify(
			[
				list_to_binary(ar_util:format_peer(P))
			||
				P <- ar_bridge:get_remote_peers(whereis(http_bridge_node)),
				P /= ar_util:parse_peer(elli_request:peer(Req))
			]
		)
	};

%% @doc Return the estimated reward cost of transactions with a data body size of 'bytes'.
%% GET request to endpoint /price/{bytes}
%% TODO: Change so current block does not need to be pulled to calculate cost
handle('GET', [<<"price">>, SizeInBytes], _Req) ->
	{200, [],
		integer_to_binary(
			ar_tx:calculate_min_tx_cost(
				list_to_integer(
					binary_to_list(SizeInBytes)
				),
				ar_node:get_current_diff(whereis(http_entrypoint_node))
			)
		)
	};

%% @doc Return the estimated reward cost of transactions with a data body size of 'bytes'.
%% GET request to endpoint /price/{bytes}/{address}
%% TODO: Change so current block does not need to be pulled to calculate cost
handle('GET', [<<"price">>, SizeInBytes, Addr], _Req) ->
	case safe_decode(Addr) of
		{error, invalid} ->
			{400, [], <<"invalid address">>};
		{ok, AddrOK} ->
			{200, [],
				integer_to_binary(
					ar_tx:calculate_min_tx_cost(
						binary_to_integer(SizeInBytes),
						ar_node:get_current_diff(whereis(http_entrypoint_node)),
						ar_node:get_wallet_list(whereis(http_entrypoint_node)),
						AddrOK
					)
				)
			}
	end;

%% @doc Return the current hash list held by the node.
%% GET request to endpoint /hash_list
handle('GET', [<<"hash_list">>], _Req) ->
	HashList = ar_node:get_hash_list(whereis(http_entrypoint_node)),
	{200, [],
		ar_serialize:jsonify(
			ar_serialize:hash_list_to_json_struct(HashList)
		)
	};

%% @doc Return the current wallet list held by the node.
%% GET request to endpoint /wallet_list
handle('GET', [<<"wallet_list">>], _Req) ->
	Node = whereis(http_entrypoint_node),
	WalletList = ar_node:get_wallet_list(Node),
	{200, [],
		ar_serialize:jsonify(
			ar_serialize:wallet_list_to_json_struct(WalletList)
		)
	};

%% @doc Share your nodes IP with another peer.
%% POST request to endpoint /peers with the body of the request being your
%% nodes network information JSON encoded as specified in ar_serialize.
% NOTE: Consider returning remaining timeout on a failed request
handle('POST', [<<"peers">>], Req) ->
	BlockJSON = elli_request:body(Req),
	case ar_serialize:dejsonify(BlockJSON) of
		{Struct} ->
			{<<"network">>, NetworkName} = lists:keyfind(<<"network">>, 1, Struct),
			case (NetworkName == <<?NETWORK_NAME>>) of
				false ->
					{400, [], <<"Wrong network.">>};
				true ->
					Peer = elli_request:peer(Req),
					case ar_meta_db:get({peer, ar_util:parse_peer(Peer)}) of
						not_found ->
							ar_bridge:add_remote_peer(whereis(http_bridge_node), ar_util:parse_peer(Peer));
						X -> X
					end,
					{200, [], []}
			end;
		_ -> {400, [], "Wrong network"}
	end;
handle('POST', [<<"peers">>, <<"port">>, RawPort], Req) ->
	BlockJSON = elli_request:body(Req),
	{Struct} = ar_serialize:dejsonify(BlockJSON),
	case lists:keyfind(<<"network">>, 1, Struct) of
		{<<"network">>, NetworkName} ->
			case (NetworkName == <<?NETWORK_NAME>>) of
				false ->
					{400, [], <<"Wrong network.">>};
				true ->
					Peer = elli_request:peer(Req),
					Port = list_to_integer(binary_to_list(RawPort)),
					ar_bridge:add_remote_peer(
						whereis(http_bridge_node),
						ar_util:parse_peer({Peer, Port})
						),
					{200, [], []}
			end;
		_ -> {400, [], "Wrong network"}
	end;

%% @doc Return the balance of the wallet specified via wallet_address.
%% GET request to endpoint /wallet/{wallet_address}/balance
handle('GET', [<<"wallet">>, Addr, <<"balance">>], _Req) ->
	case safe_decode(Addr) of
		{error, invalid} ->
			{400, [], <<"invalid address">>};
		{ok, AddrOK} ->
			{200, [],
				integer_to_binary(
					ar_node:get_balance(whereis(http_entrypoint_node), AddrOK)
				)
			}
	end;

%% @doc Return the last transaction ID (hash) for the wallet specified via wallet_address.
%% GET request to endpoint /wallet/{wallet_address}/last_tx
handle('GET', [<<"wallet">>, Addr, <<"last_tx">>], _Req) ->
	case safe_decode(Addr) of
		{error, invalid} ->
			{400, [], <<"invalid address">>};
		{ok, AddrOK} ->
			{200, [],
				ar_util:encode(
					ar_node:get_last_tx(whereis(http_entrypoint_node), AddrOK)
				)
			}
	end;

%% @doc Return the encrypted blockshadow corresponding to the indep_hash.
%% GET request to endpoint /block/hash/{indep_hash}/encrypted
%handle('GET', [<<"block">>, <<"hash">>, Hash, <<"encrypted">>], _Req) ->
	%ar:d({resp_block_hash, Hash}),
	%ar:report_console([{resp_getting_block_by_hash, Hash}, {path, elli_request:path(Req)}]),
	%case ar_key_db:get(ar_util:decode(Hash)) of
	%	[{Key, Nonce}] ->
	%		return_encrypted_block(
	%			ar_node:get_block(
	%				whereis(http_entrypoint_node),
	%				ar_util:decode(Hash)
	%			),
	%			Key,
	%			Nonce
	%		);
	%	not_found ->
	%		ar:d(not_found_block),
	%		return_encrypted_block(unavailable)
	% end;

<<<<<<< HEAD
%% @doc Return the blockshadow corresponding to the indep_hash / height.
%% GET request to endpoint /block/{height|hash}/{indep_hash|height}
=======
%% @doc Return the blockshadow corresponding to the indep_hash.
%% GET request to endpoint /block/{height|hash}/{indep_hash}
>>>>>>> 879dd484
handle('GET', [<<"block">>, Type, ID], Req) ->
	Filename =
		case Type of
			<<"hash">> ->
				ar_storage:lookup_block_filename(ar_util:decode(ID));
			<<"height">> ->
<<<<<<< HEAD
				ar_storage:lookup_block_filename(binary_to_integer(ID))
=======
				ar_storage:lookup_block_filename(list_to_integer(binary_to_list(ID)))
>>>>>>> 879dd484
		end,
	case Filename of
		unavailable ->
			{404, [], <<"Block not found.">>};
		Filename  ->
			case elli_request:get_header(<<"X-Version">>, Req, 7) of
				7 ->
					B =
						ar_storage:do_read_block(
							Filename,
							ar_node:get_hash_list(whereis(http_entrypoint_node))
						),
					{JSONStruct} = ar_serialize:full_block_to_json_struct(B),
					{200, [],
						ar_serialize:jsonify(
							{
								[
									{
										<<"hash_list">>,
										ar_serialize:hash_list_to_json_struct(B#block.hash_list)
									}
								|
									JSONStruct
								]
							}
						)
					};
				8 ->
					{ok, [], {file, Filename}}
			end
	end;

%% @doc Return the block hash list associated with a block.
handle('GET', [<<"block">>, Type, ID, <<"hash_list">>], _Req) ->
	CurrentBHL = ar_node:get_hash_list(whereis(http_entrypoint_node)),
	Hash =
		case Type of
			<<"height">> ->
<<<<<<< HEAD
				B =
=======
				B = 
>>>>>>> 879dd484
					ar_node:get_block(whereis(http_entrypoint_node),
						list_to_integer(binary_to_list(ID)),
						CurrentBHL),
				B#block.indep_hash;
			<<"hash">> -> ar_util:decode(ID)
		end,
	case lists:member(Hash, CurrentBHL) of
		true ->
			BlockBHL = ar_block:generate_hash_list_for_block(Hash, CurrentBHL),
			{200, [],
				ar_serialize:jsonify(
					ar_serialize:hash_list_to_json_struct(
						BlockBHL
					)
				)
			};
		false ->
			{404, [], <<"Block not found.">>}
<<<<<<< HEAD
	end;

%% @doc Return the wallet list associated with a block.
handle('GET', [<<"block">>, Type, ID, <<"wallet_list">>], _Req) ->
	B =
		case Type of
			<<"height">> ->
				CurrentBHL = ar_node:get_hash_list(whereis(http_entrypoint_node)),
				ar_node:get_block(whereis(http_entrypoint_node),
					list_to_integer(binary_to_list(ID)),
					CurrentBHL);
			<<"hash">> -> ar_storage:read_block(ar_util:decode(ID), ar_node:get_hash_list(whereis(http_entrypoint_node)))
		end,
	case ?IS_BLOCK(B) of
		true ->
			{200, [],
				ar_serialize:jsonify(
					ar_serialize:wallet_list_to_json_struct(
						B#block.wallet_list
					)
				)
			};
		false ->
			{404, [], <<"Block not found.">>}
=======
>>>>>>> 879dd484
	end;

%% @doc Return the wallet list associated with a block.
handle('GET', [<<"block">>, Type, ID, <<"wallet_list">>], _Req) ->
	B =
		case Type of
			<<"height">> ->
				CurrentBHL = ar_node:get_hash_list(whereis(http_entrypoint_node)),
				ar_node:get_block(whereis(http_entrypoint_node),
					list_to_integer(binary_to_list(ID)),
					CurrentBHL);
			<<"hash">> -> ar_storage:read_block(ar_util:decode(ID), ar_node:get_hash_list(whereis(http_entrypoint_node)))
		end,
	case ?IS_BLOCK(B) of
		true ->
<<<<<<< HEAD
			case safe_decode(Hash) of
				{error, invalid} ->
					{400, [], <<"invalid hash">>};
				{ok, HashOK} ->
					case ar_storage:read_block(HashOK) of
						unavailable ->
							{404, [], <<"Not Found.">>};
						B ->
							{BLOCKJSON} = ar_serialize:block_to_json_struct(B),
							Res = val_for_key(binary_to_existing_atom(Field), BLOCKJSON),
							Result = block_field_to_string(Field, Res),
							{200, [], Result}
					end
			end;
		_ ->
			{421, [], <<"Subfield block querying is disabled on this node.">>}
=======
			{200, [],
				ar_serialize:jsonify(
					ar_serialize:wallet_list_to_json_struct(
						B#block.wallet_list
					)
				)
			};
		false ->
			{404, [], <<"Block not found.">>}
>>>>>>> 879dd484
	end;

%% @doc Return a given field for the the blockshadow corresponding to the block height, 'height'.
%% GET request to endpoint /block/hash/{hash|height}/{field}
%%
%% {field} := { nonce | previous_block | timestamp | last_retarget | diff | height | hash | indep_hash
%%				txs | hash_list | wallet_list | reward_addr | tags | reward_pool }
%%
handle('GET', [<<"block">>, Type, ID, Field], _Req) ->
	case ar_meta_db:get(subfield_queries) of
		true ->
			Block =
				case Type of
					<<"height">> ->
						CurrentBHL = ar_node:get_hash_list(whereis(http_entrypoint_node)),
						ar_node:get_block(whereis(http_entrypoint_node),
							list_to_integer(binary_to_list(ID)),
							CurrentBHL);
					<<"hash">> ->
						ar_storage:read_block(ar_util:decode(ID), ar_node:get_hash_list(whereis(http_entrypoint_node)))
				end,
			case Block of
				unavailable ->
						{404, [], <<"Not Found.">>};
				B ->
					{BLOCKJSON} = ar_serialize:block_to_json_struct(B),
					{_, Res} = lists:keyfind(list_to_existing_atom(binary_to_list(Field)), 1, BLOCKJSON),
					Result = block_field_to_string(Field, Res),
					{200, [], Result}
			end;
		_ ->
			{421, [], <<"Subfield block querying is disabled on this node.">>}
	end;

%% @doc Return the current block.
%% GET request to endpoint /current_block
%% GET request to endpoint /block/current
handle('GET', [<<"block">>, <<"current">>], Req) ->
	case ar_node:get_hash_list(whereis(http_entrypoint_node)) of
		[] -> {404, [], <<"Block not found.">>};
		[IndepHash|_] ->
			handle('GET', [<<"block">>, <<"hash">>, ar_util:encode(IndepHash)], Req)
	end;

%% DEPRECATED (12/07/2018)
handle('GET', [<<"current_block">>], Req) ->
	handle('GET', [<<"block">>, <<"current">>], Req);

%% @doc Return a list of known services.
%% GET request to endpoint /services
handle('GET', [<<"services">>], _Req) ->
	{200, [],
		ar_serialize:jsonify(
			{
				[
					{
						[
							{"name", Name},
							{"host", ar_util:format_peer(Host)},
							{"expires", Expires}
						]
					}
				||
					#service {
						name = Name,
						host = Host,
						expires = Expires
					} <- ar_services:get(whereis(http_service_node))
				]
			}
		)
	};

%% @doc Return a given field of the transaction specified by the transaction ID (hash).
%% GET request to endpoint /tx/{hash}/{field}
%%
%% {field} := { id | last_tx | owner | tags | target | quantity | data | signature | reward }
%%
handle('GET', [<<"tx">>, Hash, Field], _Req) ->
	case hash_to_maybe_filename(tx, Hash) of
		{error, invalid} ->
			{400, [], <<"invalid hash">>};
		{error, ID, unavailable} ->
			case is_a_pending_tx(ID) of
				true ->
					{202, [], <<"Pending">>};
				false ->
					{404, [], <<"Not Found.">>}
			end;
		{ok, Filename} ->
			{ok, JSONBlock} = file:read_file(Filename),
			{TXJSON} = ar_serialize:dejsonify(JSONBlock),
			Res = val_for_key(Field, TXJSON),
			{200, [], Res}
	end;

%% @doc Share the location of a given service with a peer.
%% POST request to endpoint /services where the body of the request is a JSON encoded serivce as
%% specified in ar_serialize.
handle('POST', [<<"services">>], Req) ->
	BodyBin = elli_request:body(Req),
	{ServicesJSON} = ar_serialize:jsonify(BodyBin),
	ar_services:add(
		whereis(http_services_node),
		lists:map(
			fun({Vals}) ->
				{<<"name">>, Name} = lists:keyfind(<<"name">>, 1, Vals),
				{<<"host">>, Host} = lists:keyfind(<<"host">>, 1, Vals),
				{<<"expires">>, Expiry} = lists:keyfind(<<"expires">>, 1, Vals),
				#service { name = Name, host = Host, expires = Expiry }
			end,
			ServicesJSON
		)
	),
	{200, [], "OK"};

%% @doc Catch case for requests made to unknown endpoints.
%% Returns error code 400 - Request type not found.
handle(_, _, _) ->
	{400, [], <<"Request type not found.">>}.

%% @doc Handles all other elli metadata events.
handle_event(elli_startup, _Args, _Config) -> ok;
handle_event(Type, Args, Config)
		when (Type == request_throw)
		or (Type == request_error)
		or (Type == request_exit) ->
	ar:report([{elli_event, Type}, {args, Args}, {config, Config}]),
	%ar:report_console([{elli_event, Type}, {args, Args}, {config, Config}]),
	ok;
%% Uncomment to show unhandeled message types.
handle_event(_Type, _Args, _Config) ->
	%ar:report_console([{elli_event, Type}, {args, Args}, {config, Config}]),
	ok.

%% @doc Return a block in JSON via HTTP or 404 if can't be found.
return_block(unavailable) -> {404, [], <<"Block not found.">>};
return_block(not_found) -> {404, [], <<"Block not found.">>};
return_block(B) ->
	{200, [],
		ar_serialize:jsonify(
			ar_serialize:block_to_json_struct(B)
		)
	}.
return_encrypted_block(unavailable) -> {404, [], <<"Block not found.">>}.
return_encrypted_block(unavailable, _, _) -> {404, [], <<"Block not found.">>};
return_encrypted_block(B, Key, Nonce) ->
	{200, [],
		ar_util:encode(ar_block:encrypt_block(B, Key, Nonce))
	}.

%% @doc Return a full block in JSON via HTTP or 404 if can't be found.
return_full_block(unavailable) -> {404, [], <<"Block not found.">>};
return_full_block(B) ->
	{200, [],
		ar_serialize:jsonify(
			ar_serialize:full_block_to_json_struct(B)
		)
	}.
return_encrypted_full_block(unavailable) -> {404, [], <<"Block not found.">>}.
return_encrypted_full_block(unavailable, _, _) -> {404, [], <<"Block not found.">>};
return_encrypted_full_block(B, Key, Nonce) ->
	{200, [],
		ar_util:encode(ar_block:encrypt_full_block(B, Key, Nonce))
	}.

%% @doc Return a tx in JSON via HTTP or 404 if can't be found.
return_tx(unavailable) -> {404, [], <<"TX not found.">>};
return_tx(T) ->
	{200, [],
		ar_serialize:jsonify(
			ar_serialize:tx_to_json_struct(T)
		)
	}.

%% @doc Generate and return an informative JSON object regarding
%% the state of the node.
return_info() ->
	{Time, HL} =
		timer:tc(fun() -> ar_node:get_hash_list(whereis(http_entrypoint_node)) end),
	{200, [],
		ar_serialize:jsonify(
			{
				[
					{network, list_to_binary(?NETWORK_NAME)},
					{version, ?CLIENT_VERSION},
					{release, ?RELEASE_NUMBER},
					{height,
						case HL of
							[] -> 0;
							Hashes -> (length(Hashes) - 1)
						end
					},
					{current, case HL of [] -> <<"not_joined">>; [C|_] -> ar_util:encode(C) end},
					{blocks, ar_storage:blocks_on_disk()},
					{peers, length(ar_bridge:get_remote_peers(whereis(http_bridge_node)))},
					{queue_length,
						element(
							2,
							erlang:process_info(whereis(http_entrypoint_node), message_queue_len)
						)
					},
					{node_state_latency, Time}
				]
			}
		)
	}.

%%% Client functions

%% @doc Send a new transaction to an Archain HTTP node.
send_new_tx(Peer, TX) ->
	if
		(byte_size(TX#tx.data) < 50000) ->
			ar_httpc:request(
				<<"POST">>,
				Peer,
				"/tx",
				ar_serialize:jsonify(ar_serialize:tx_to_json_struct(TX))
			);
		true ->
			case has_tx(Peer, TX#tx.id) of
				false ->
					ar_httpc:request(
						<<"POST">>,
						Peer,
						"/tx",
						ar_serialize:jsonify(ar_serialize:tx_to_json_struct(TX))
					);
				true -> not_sent
			end
	end.


%% @doc Check whether a peer has a given transaction
has_tx(Peer, ID) ->
	case
		ar_httpc:request(
				<<"GET">>,
				Peer,
				"/tx/" ++ binary_to_list(ar_util:encode(ID)) ++ "/id",
				[]
		)
	of
		{ok, {{<<"200">>, _}, _, _, _, _}} -> true;
		{ok, {{<<"202">>, _}, _, _, _, _}} -> true;
		_ -> false
	end.


%% @doc Distribute a newly found block to remote nodes.
send_new_block(IP, NewB, RecallB) ->
	send_new_block(IP, ?DEFAULT_HTTP_IFACE_PORT, NewB, RecallB).
send_new_block(Peer, Port, NewB, RecallB) ->
	%ar:report_console([{sending_new_block, NewB#block.height}, {stack, erlang:get_stacktrace()}]),
	NewBShadow = NewB#block { wallet_list = [], hash_list = lists:sublist(NewB#block.hash_list,1,?STORE_BLOCKS_BEHIND_CURRENT)},
	RecallBHash =
		case ?IS_BLOCK(RecallB) of
			true ->  RecallB#block.indep_hash;
			false -> <<>>
		end,
	{TempJSONStruct} = ar_serialize:block_to_json_struct(NewBShadow),
	JSONStruct =
		{
			[{<<"hash_list">>, NewBShadow#block.hash_list }|TempJSONStruct]
		},
	case ar_key_db:get(RecallBHash) of
		[{Key, Nonce}] ->
			ar_httpc:request(
				<<"POST">>,
				Peer,
				"/block",
				ar_serialize:jsonify(
					{
						[
							{<<"new_block">>, JSONStruct},
							{<<"recall_block">>, ar_util:encode(RecallBHash)},
							{<<"recall_size">>, RecallB#block.block_size},
							{<<"port">>, Port},
							{<<"key">>, ar_util:encode(Key)},
							{<<"nonce">>, ar_util:encode(Nonce)}
						]
					}
				)

			);
		% TODO: Clean up function, duplication of code unneccessary.
		_ ->
			ar_httpc:request(
			<<"POST">>,
			Peer,
			"/block",
			ar_serialize:jsonify(
				{
					[
						{<<"new_block">>, JSONStruct},
						{<<"recall_block">>, ar_util:encode(RecallBHash)},
						{<<"recall_size">>, RecallB#block.block_size},
						{<<"port">>, Port},
						{<<"key">>, <<>>},
						{<<"nonce">>, <<>>}
					]
				}
			)

		)
	end.
send_new_block(Peer, Port, NewB, RecallB, Key, Nonce) ->
	NewBShadow = NewB#block { wallet_list= [], hash_list = lists:sublist(NewB#block.hash_list,1,?STORE_BLOCKS_BEHIND_CURRENT)},
	RecallBHash =
		case ?IS_BLOCK(RecallB) of
			true ->  RecallB#block.indep_hash;
			false -> <<>>
		end,
		ar_httpc:request(
			<<"POST">>,
			Peer,
			"/block",
			ar_serialize:jsonify(
				{
					[
						{<<"new_block">>, ar_serialize:block_to_json_struct(NewBShadow)},
						{<<"recall_block">>, ar_util:encode(RecallBHash)},
						{<<"recall_size">>, RecallB#block.block_size},
						{<<"port">>, Port},
						{<<"key">>, ar_util:encode(Key)},
						{<<"nonce">>, ar_util:encode(Nonce)}
					]
				}
			)

		).

%% @doc Request to be added as a peer to a remote host.
add_peer(Peer) ->
	ar_httpc:request(
		<<"POST">>,
		Peer,
		"/peers",
		ar_serialize:jsonify(
			{
				[
					{network, list_to_binary(?NETWORK_NAME)}
				]
			}
		)
	).

%% @doc Get a peers current, top block.
get_current_block(Peer) ->
	handle_block_response(
		ar_httpc:request(
			<<"GET">>,
			Peer,
			"/current_block",
			[]
		)
	).

%% @doc Get the minimum cost that a remote peer would charge for
%% a transaction of the given data size in bytes.
get_tx_reward(Peer, Size) ->
	{ok, {{<<"200">>, _}, _, Body, _, _}} =
		ar_httpc:request(
			<<"GET">>,
			Peer,
			"/price/" ++ integer_to_list(Size),
			[]
		),
	list_to_integer(binary_to_list(Body)).

%% @doc Retreive a block by height or hash from a remote peer.
get_block(Peer, ID, BHL) ->
	get_full_block(Peer, ID, BHL).

%% @doc Get an encrypted block from a remote peer.
%% Used when the next block is the recall block.
get_encrypted_block(Peer, Hash) when is_binary(Hash) ->
	%ar:report_console([{req_getting_block_by_hash, Hash}]),
	%ar:d([getting_block, {host, Host}, {hash, Hash}]),
	handle_encrypted_block_response(
		ar_httpc:request(
			<<"GET">>,
			Peer,
			"/block/hash/" ++ binary_to_list(ar_util:encode(Hash)) ++ "/encrypted",
			[]
		)
	).

%% @doc Get a specified subfield from the block with the given hash
get_block_subfield(Peer, Hash, Subfield) when is_binary(Hash) ->
	%ar:report_console([{req_getting_block_by_hash, Hash}]),
	%ar:d([getting_block, {host,[] Host}, {hash, Hash}]),
	handle_block_field_response(
		ar_httpc:request(
			<<"GET">>,
			Peer,
			"/block/hash/" ++ binary_to_list(ar_util:encode(Hash)) ++ "/" ++ Subfield,
			[]
		)
	);
%% @doc Get a specified subfield from the block with the given height
get_block_subfield(Peer, Height, Subfield) when is_integer(Height) ->
	%ar:report_console([{req_getting_block_by_hash, Hash}]),
	%ar:d([getting_block, {host, Host}, {hash, Hash}]),
	handle_block_field_response(
		ar_httpc:request(
			<<"GET">>,
			Peer,
			"/block/height/" ++integer_to_list(Height) ++ "/" ++ Subfield,
			[]
		)
	).

%% @doc Generate an appropriate URL for a block by its identifier.
prepare_block_id(ID) when is_binary(ID) ->
	"/block/hash/" ++ binary_to_list(ar_util:encode(ID));
prepare_block_id(ID) when is_integer(ID) ->
	"/block/height/" ++ integer_to_list(ID).

%% @doc Retreive a full block (full transactions included in body)
%% by hash from a remote peer.
get_full_block(Peer, ID, BHL) ->
	B =
		handle_block_response(
			ar_httpc:request(
				<<"GET">>,
				Peer,
				prepare_block_id(ID),
				[]
			)
		),
	case ?IS_BLOCK(B) of
		true ->
			WalletList =
				case is_binary(WL = B#block.wallet_list) of
					true ->
						case ar_storage:read_wallet_list(WL) of
							{error, _} ->
								get_wallet_list(Peer, WL);
							ReadWL -> ReadWL
						end;
					false -> WL
				end,
			HashList =
				case B#block.hash_list of
					undefined ->
						ar_block:generate_hash_list_for_block(B, BHL);
					HL -> HL
				end,
			FullB =
				B#block {
					txs = [ get_tx(Peer, TXID) || TXID <- B#block.txs ],
					hash_list = HashList,
					wallet_list = WalletList
				},
			case lists:any(fun erlang:is_atom/1, FullB#block.txs) of
				false -> FullB;
				true -> unavailable
			end;
		false -> B
	end.

%% @doc Get a wallet list (by its hash) from the external peer.
get_wallet_list(Peer, Hash) ->
	Response =
		ar_httpc:request(
			<<"GET">>,
			Peer,
			"/block/hash/" ++ binary_to_list(ar_util:encode(Hash)) ++ "/wallet_list",
			[]
		),
	case Response of
		{ok, {{<<"200">>, _}, _, Body, _, _}} ->
			ar_serialize:dejsonify(ar_serialize:json_struct_to_wallet_list(Body));
		{ok, {{<<"404">>, _}, _, _, _, _}} -> not_found
	end.


%% @doc Get a block hash list (by its hash) from the external peer.
get_hash_list(Peer) ->
	{ok, {{<<"200">>, _}, _, Body, _, _}} =
		ar_httpc:request(
			<<"GET">>,
			Peer,
			"/hash_list",
			[]
		),
	ar_serialize:dejsonify(ar_serialize:json_struct_to_hash_list(Body)).
get_hash_list(Peer, Hash) ->
	Response =
		ar_httpc:request(
			<<"GET">>,
			Peer,
			"/block/hash/" ++ binary_to_list(ar_util:encode(Hash)) ++ "/hash_list",
			[]
		),
	case Response of
		{ok, {{<<"200">>, _}, _, Body, _, _}} ->
			ar_serialize:dejsonify(ar_serialize:json_struct_to_hash_list(Body));
		{ok, {{<<"404">>, _}, _, _, _, _}} -> not_found
	end.

%% @doc Retreive a full block (full transactions included in body)
%% by hash from a remote peer in an encrypted form
get_encrypted_full_block(Peer, Hash) when is_binary(Hash) ->
	%ar:report_console([{req_getting_block_by_hash, Hash}]),
	%ar:d([getting_block, {host, Host}, {hash, Hash}]),
	handle_encrypted_full_block_response(
		ar_httpc:request(
			<<"GET">>,
			Peer,
			"/block/hash/" ++ binary_to_list(ar_util:encode(Hash)) ++ "/all/encrypted",
			[]
		)
	).

%% @doc Retreive a tx by hash from a remote peer
get_tx(Peer, Hash) ->
	%ar:report_console([{req_getting_block_by_hash, Hash}]),
	%ar:d([getting_new_block, {host, Host}, {hash, Hash}]),
	handle_tx_response(
		ar_httpc:request(
			<<"GET">>,
			Peer,
			"/tx/" ++ binary_to_list(ar_util:encode(Hash)),
			[]
		)
	).

%% @doc Retreive all valid transactions held that have not yet been mined into
%% a block from a remote peer.
get_pending_txs(Peer) ->
	try
		begin
			{ok, {{200, _}, _, Body, _, _}} =
				ar_httpc:request(
					<<"GET">>,
					Peer,
					"/tx/pending",
					[]
				),
			PendingTxs = ar_serialize:dejsonify(Body),
			[list_to_binary(P) || P <- PendingTxs]
		end
	catch _:_ -> []
	end.

%% @doc Retreive information from a peer. Optionally, filter the resulting
%% keyval list for required information.
get_info(Peer, Type) ->
	case get_info(Peer) of
		info_unavailable -> info_unavailable;
		Info ->
			{Type, X} = lists:keyfind(Type, 1, Info),
			X
	end.
get_info(Peer) ->
	case
		ar_httpc:request(
			<<"GET">>,
			Peer,
			"/info",
			[]
		)
	of
		{ok, {{<<"200">>, _}, _, Body, _, _}} -> process_get_info(Body);
		_ -> info_unavailable
	end.

%% @doc Return a list of parsed peer IPs for a remote server.
get_peers(Peer) ->
	try
		begin
			{ok, {{<<"200">>, _}, _, Body, _, _}} =
				ar_httpc:request(
				<<"GET">>,
				Peer,
				"/peers",
				[]
				),
			PeerArray = ar_serialize:dejsonify(Body),
			lists:map(fun ar_util:parse_peer/1, PeerArray)
		end
	catch _:_ -> []
	end.

%% @doc Produce a key value list based on a /info response.
process_get_info(Body) ->
	{Struct} = ar_serialize:dejsonify(Body),
	{_, NetworkName} = lists:keyfind(<<"network">>, 1, Struct),
	{_, ClientVersion} = lists:keyfind(<<"version">>, 1, Struct),
	ReleaseNumber =
		case lists:keyfind(<<"release">>, 1, Struct) of
			false -> 0;
			R -> R
		end,
	{_, Height} = lists:keyfind(<<"height">>, 1, Struct),
	{_, Blocks} = lists:keyfind(<<"blocks">>, 1, Struct),
	{_, Peers} = lists:keyfind(<<"peers">>, 1, Struct),
	[
		{name, NetworkName},
		{version, ClientVersion},
		{height, Height},
		{blocks, Blocks},
		{peers, Peers},
		{release, ReleaseNumber}
	].

%% @doc Process the response of an /block call.
handle_block_response({ok, {{<<"200">>, _}, _, Body, _, _}}) ->
	ar_serialize:json_struct_to_block(Body);
handle_block_response({error, _}) -> unavailable;
handle_block_response({ok, {{<<"404">>, _}, _, _, _, _}}) -> not_found;
handle_block_response({ok, {{<<"500">>, _}, _, _, _, _}}) -> unavailable.

%% @doc Process the response of a /block/.../all call.
handle_full_block_response({ok, {{<<"200">>, _}, _, Body, _, _}}) ->
	ar_serialize:json_struct_to_full_block(Body);
handle_full_block_response({error, _}) -> unavailable;
handle_full_block_response({ok, {{<<"404">>, _}, _, _, _, _}}) -> not_found;
handle_full_block_response({ok, {{<<"500">>, _}, _, _, _, _}}) -> unavailable.

%% @doc Process the response of a /block/.../encrypted call.
handle_encrypted_block_response({ok, {{<<"200">>, _}, _, Body, _, _}}) ->
	ar_util:decode(Body);
handle_encrypted_block_response({error, _}) -> unavailable;
handle_encrypted_block_response({ok, {{<<"404">>, _}, _, _, _, _}}) -> not_found;
handle_encrypted_block_response({ok, {{<<"500">>, _}, _, _, _, _}}) -> unavailable.

%% @doc Process the response of a /block/.../all/encrypted call.
handle_encrypted_full_block_response({ok, {{<<"200">>, _}, _, Body, _, _}}) ->
	ar_util:decode(Body);
handle_encrypted_full_block_response({error, _}) -> unavailable;
handle_encrypted_full_block_response({ok, {{<<"404">>, _}, _, _, _, _}}) -> not_found;
handle_encrypted_full_block_response({ok, {{<<"500">>, _}, _, _, _, _}}) -> unavailable.

%% @doc Process the response of a /block/[{Height}|{Hash}]/{Subfield} call.
handle_block_field_response({"timestamp", {ok, {{<<"200">>, _}, _, Body, _, _}}}) ->
	list_to_integer(binary_to_list(Body));
handle_block_field_response({"last_retarget", {ok, {{<<"200">>, _}, _, Body, _, _}}}) ->
	list_to_integer(binary_to_list(Body));
handle_block_field_response({"diff", {ok, {{<<"200">>, _}, _, Body, _, _}}}) ->
	list_to_integer(binary_to_list(Body));
handle_block_field_response({"height", {ok, {{<<"200">>, _}, _, Body, _, _}}}) ->
	list_to_integer(binary_to_list(Body));
handle_block_field_response({"txs", {ok, {{<<"200">>, _}, _, Body, _, _}}}) ->
	ar_serialize:json_struct_to_tx(Body);
handle_block_field_response({"hash_list", {ok, {{<<"200">>, _}, _, Body, _, _}}}) ->
	ar_serialize:json_struct_to_hash_list(ar_serialize:dejsonify(Body));
handle_block_field_response({"wallet_list", {ok, {{<<"200">>, _}, _, Body, _, _}}}) ->
	ar_serialize:json_struct_to_wallet_list(Body);
handle_block_field_response({_Subfield, {ok, {{<<"200">>, _}, _, Body, _, _}}}) -> Body;
handle_block_field_response({error, _}) -> unavailable;
handle_block_field_response({ok, {{<<"404">>, _}, _, _}}) -> not_found;
handle_block_field_response({ok, {{<<"500">>, _}, _, _}}) -> unavailable.

%% @doc Process the response of a /tx call.
handle_tx_response({ok, {{<<"200">>, _}, _, Body, _, _}}) ->
	ar_serialize:json_struct_to_tx(Body);
handle_tx_response({ok, {{<<"202">>, _}, _, _, _, _}}) -> pending;
handle_tx_response({ok, {{<<"404">>, _}, _, _, _, _}}) -> not_found;
handle_tx_response({ok, {{<<"410">>, _}, _, _, _, _}}) -> gone;
handle_tx_response({ok, {{<<"500">>, _}, _, _, _, _}}) -> not_found.

%% @doc Helper function : registers a new node as the entrypoint.
reregister(Node) ->
	reregister(http_entrypoint_node, Node).
reregister(_, undefined) -> not_registering;
reregister(Name, Node) ->
	case erlang:whereis(Name) of
		undefined -> do_nothing;
		_ -> erlang:unregister(Name)
	end,
	erlang:register(Name, Node).

%% @doc Convert a blocks field with the given label into a string
block_field_to_string(<<"nonce">>, Res) -> Res;
block_field_to_string(<<"previous_block">>, Res) -> Res;
block_field_to_string(<<"timestamp">>, Res) -> integer_to_list(Res);
block_field_to_string(<<"last_retarget">>, Res) -> integer_to_list(Res);
block_field_to_string(<<"diff">>, Res) -> integer_to_list(Res);
block_field_to_string(<<"height">>, Res) -> integer_to_list(Res);
block_field_to_string(<<"hash">>, Res) -> Res;
block_field_to_string(<<"indep_hash">>, Res) -> Res;
block_field_to_string(<<"txs">>, Res) -> ar_serialize:jsonify(Res);
block_field_to_string(<<"hash_list">>, Res) -> ar_serialize:jsonify(Res);
block_field_to_string(<<"wallet_list">>, Res) -> ar_serialize:jsonify(Res);
block_field_to_string(<<"reward_addr">>, Res) -> Res.

<<<<<<< HEAD
%% @doc stdlib function composition.
binary_to_existing_atom(B) ->
	list_to_existing_atom(binary_to_list(B)).

%% @doc checks if hash is valid & if so returns filename.
hash_to_maybe_filename(Type, Hash) ->
	case safe_decode(Hash) of
		{error, invalid} ->
			{error, invalid};
		{ok, ID} ->
			{Mod, Fun} = type_to_mf({Type, lookup_filename}),
			F = apply(Mod, Fun, [ID]),
			case F of
				unavailable ->
					{error, ID, unavailable};
				Filename ->
					{ok, Filename}
			end
	end.

%% @doc Return true if ID is a pending tx.
is_a_pending_tx(ID) ->
	lists:member(ID, ar_node:get_pending_txs(whereis(http_entrypoint_node))).

%% @doc wrapper aound util:decode catching exceptions for invalid base64url encoding.
safe_decode(X) ->
	try
		D = ar_util:decode(X),
		{ok, D}
	catch
		_:_ ->
			{error, invalid}
	end.

%% @doc converts a tuple of atoms to a {Module, Function} tuple.
type_to_mf({tx, lookup_filename}) ->
	{ar_storage, lookup_tx_filename};
type_to_mf({block, lookup_filename}) ->
	{ar_storage, lookup_block_filename}.

%% @doc Convenience function for lists:keyfind(Key, 1, List).
%% returns Value not {Key, Value}.
val_for_key(K, L) ->
	{K, V} = lists:keyfind(K, 1, L),
	V.

=======
>>>>>>> 879dd484
%%%
%%% Tests.
%%%

%% @doc Ensure that server info can be retreived via the HTTP interface.
get_info_test() ->
	ar_storage:clear(),
	[B0] = ar_weave:init([]),
	Node1 = ar_node:start([], [B0]),
	reregister(Node1),
	BridgeNode = ar_bridge:start([]),
	reregister(http_bridge_node, BridgeNode),
	?assertEqual(<<?NETWORK_NAME>>, get_info({127, 0, 0, 1, 1984}, name)),
	?assertEqual({<<"release">>, ?RELEASE_NUMBER}, get_info({127, 0, 0, 1, 1984}, release)),
	?assertEqual(?CLIENT_VERSION, get_info({127, 0, 0, 1, 1984}, version)),
	?assertEqual(1, get_info({127, 0, 0, 1, 1984}, peers)),
	?assertEqual(1, get_info({127, 0, 0, 1, 1984}, blocks)),
	?assertEqual(0, get_info({127, 0, 0, 1, 1984}, height)).

%% @doc Ensure transaction reward can be retrieved via http iface.
get_tx_reward_test() ->
	ar_storage:clear(),
	[B0] = ar_weave:init([]),
	Node1 = ar_node:start([], [B0]),
	reregister(Node1),
	% Hand calculated result for 1000 bytes.
	ExpectedPrice = ar:d(ar_tx:calculate_min_tx_cost(1000, B0#block.diff)),
	ExpectedPrice = ar:d(get_tx_reward({127, 0, 0, 1, 1984}, 1000)).

%% @doc Ensure that server info can be retreived via the HTTP interface.
get_unjoined_info_test() ->
	ar_storage:clear(),
	Node1 = ar_node:start([]),
	reregister(Node1),
	BridgeNode = ar_bridge:start([]),
	reregister(http_bridge_node, BridgeNode),
	?assertEqual(<<?NETWORK_NAME>>, get_info({127, 0, 0, 1, 1984}, name)),
	?assertEqual(?CLIENT_VERSION, get_info({127, 0, 0, 1, 1984}, version)),
	?assertEqual(0, get_info({127, 0, 0, 1, 1984}, peers)),
	?assertEqual(0, get_info({127, 0, 0, 1, 1984}, blocks)),
	?assertEqual(0, get_info({127, 0, 0, 1, 1984}, height)).

%% @doc Check that balances can be retreived over the network.
get_balance_test() ->
	ar_storage:clear(),
	{_Priv1, Pub1} = ar_wallet:new(),
	Bs = ar_weave:init([{ar_wallet:to_address(Pub1), 10000, <<>>}]),
	Node1 = ar_node:start([], Bs),
	reregister(Node1),
	{ok, {{<<"200">>, _}, _, Body, _, _}} =
		ar_httpc:request(
			<<"GET">>,
			{127, 0, 0, 1, 1984},
			"/wallet/"++ binary_to_list(ar_util:encode(ar_wallet:to_address(Pub1))) ++ "/balance",
			[]
		),
	?assertEqual(10000, list_to_integer(binary_to_list(Body))).

%% @doc Test that wallets issued in the pre-sale can be viewed.
get_presale_balance_test() ->
	ar_storage:clear(),
	{_Priv1, Pub1} = ar_wallet:new(),
	Bs = ar_weave:init([{ar_wallet:to_address(Pub1), 10000, <<>>}]),
	Node1 = ar_node:start([], Bs),
	reregister(Node1),
	{ok, {{<<"200">>, _}, _, Body, _, _}} =
		ar_httpc:request(
			<<"GET">>,
			{127, 0, 0, 1, 1984},
			"/wallet/" ++ binary_to_list(ar_util:encode(ar_wallet:to_address(Pub1))) ++ "/balance",
			[]
		),
	?assertEqual(10000, list_to_integer(binary_to_list(Body))).

%% @doc Test that last tx associated with a wallet can be fetched.
get_last_tx_single_test() ->
	ar_storage:clear(),
	{_Priv1, Pub1} = ar_wallet:new(),
	Bs = ar_weave:init([{ar_wallet:to_address(Pub1), 10000, <<"TEST_ID">>}]),
	Node1 = ar_node:start([], Bs),
	reregister(Node1),
	{ok, {{<<"200">>, _}, _, Body, _, _}} =
		ar_httpc:request(
			<<"GET">>,
			{127, 0, 0, 1, 1984},
			"/wallet/" ++ binary_to_list(ar_util:encode(ar_wallet:to_address(Pub1))) ++ "/last_tx",
			[]
		),
	?assertEqual(<<"TEST_ID">>, ar_util:decode(Body)).

%% @doc Ensure that blocks can be received via a hash.
get_block_by_hash_test() ->
	ar_storage:clear(),
	[B0] = ar_weave:init([]),
	ar_storage:write_block(B0),
	Node1 = ar_node:start([], [B0]),
	reregister(Node1),
	receive after 200 -> ok end,
	?assertEqual(B0, get_block({127, 0, 0, 1, 1984}, B0#block.indep_hash, B0#block.hash_list)).

% get_recall_block_by_hash_test() ->
%	ar_storage:clear(),
%	  [B0] = ar_weave:init([]),
%	  ar_storage:write_block(B0),
%	  [B1|_] = ar_weave:add([B0], []),
%	ar_storage:write_block(B1),
%	Node1 = ar_node:start([], [B1, B0]),
%	reregister(Node1),
%	receive after 200 -> ok end,
%	not_found = get_block({127, 0, 0, 1, 1984}, B0#block.indep_hash).

%% @doc Ensure that full blocks can be received via a hash.
get_full_block_by_hash_test_slow() ->
	ar_storage:clear(),
	{Priv1, Pub1} = ar_wallet:new(),
	{Priv2, Pub2} = ar_wallet:new(),
	{_Priv3, Pub3} = ar_wallet:new(),
	TX = ar_tx:new(Pub2, ?AR(1), ?AR(9000), <<>>),
	SignedTX = ar_tx:sign(TX, Priv1, Pub1),
	TX2 = ar_tx:new(Pub3, ?AR(1), ?AR(500), <<>>),
	SignedTX2 = ar_tx:sign(TX2, Priv2, Pub2),
	[B0] = ar_weave:init([]),
	Node = ar_node:start([], [B0]),
	reregister(Node),
	Bridge = ar_bridge:start([], Node),
	reregister(http_bridge_node, Bridge),
	ar_node:add_peers(Node, Bridge),
	receive after 200 -> ok end,
	send_new_tx({127, 0, 0, 1, 1984}, SignedTX),
	receive after 200 -> ok end,
	send_new_tx({127, 0, 0, 1, 1984}, SignedTX2),
	receive after 200 -> ok end,
	ar_node:mine(Node),
	receive after 200 -> ok end,
	[B1|_] = ar_node:get_blocks(Node),
	B2 = get_block({127, 0, 0, 1, 1984}, B1, B0#block.hash_list),
	B3 = get_full_block({127, 0, 0, 1, 1984}, B1, B2#block.hash_list),
	?assertEqual(B3, B2#block {txs = [SignedTX, SignedTX2]}).

%% @doc Ensure that blocks can be received via a height.
get_block_by_height_test() ->
	ar_storage:clear(),
	[B0] = ar_weave:init([]),
	ar_storage:write_block(B0),
	Node1 = ar_node:start([], [B0]),
	reregister(Node1),
	?assertEqual(B0, get_block({127, 0, 0, 1, 1984}, 0, B0#block.hash_list)).

get_current_block_test() ->
	ar_storage:clear(),
	[B0] = ar_weave:init([]),
	ar_storage:write_block(B0),
	Node1 = ar_node:start([], [B0]),
	reregister(Node1),
	ar_util:do_until(
		fun() -> B0 == ar_node:get_current_block(Node1) end,
		100,
		2000
	),
	?assertEqual(B0, get_current_block({127, 0, 0, 1, 1984})).

%% @doc Test adding transactions to a block.
add_external_tx_test() ->
	ar_storage:clear(),
	[B0] = ar_weave:init([]),
	Node = ar_node:start([], [B0]),
	reregister(Node),
	Bridge = ar_bridge:start([], Node),
	reregister(http_bridge_node, Bridge),
	ar_node:add_peers(Node, Bridge),
	send_new_tx({127, 0, 0, 1, 1984}, TX = ar_tx:new(<<"DATA">>)),
	receive after 1000 -> ok end,
	ar_node:mine(Node),
	receive after 1000 -> ok end,
	[B1|_] = ar_node:get_blocks(Node),
	TXID = TX#tx.id,
	?assertEqual([TXID], (ar_storage:read_block(B1, ar_node:get_hash_list(Node)))#block.txs).

%% @doc Test getting transactions
find_external_tx_test() ->
	ar_storage:clear(),
	[B0] = ar_weave:init(),
	Node = ar_node:start([], [B0]),
	reregister(Node),
	SearchNode = app_search:start(Node),
	ar_node:add_peers(Node, SearchNode),
	reregister(http_search_node, SearchNode),
	Bridge = ar_bridge:start([], Node),
	reregister(http_bridge_node, Bridge),
	ar_node:add_peers(Node, Bridge),
	send_new_tx({127, 0, 0, 1, 1984}, TX = ar_tx:new(<<"DATA">>)),
	timer:sleep(1000),
	ar_node:mine(Node),
	timer:sleep(1000),
	% write a get_tx function like get_block
	FoundTXID = (get_tx({127, 0, 0, 1, 1984}, TX#tx.id))#tx.id,
	?assertEqual(FoundTXID, TX#tx.id).

fail_external_tx_test() ->
	ar_storage:clear(),
	[B0] = ar_weave:init(),
	Node = ar_node:start([], [B0]),
	reregister(Node),
	Bridge = ar_bridge:start([], Node),
	reregister(http_bridge_node, Bridge),
	ar_node:add_peers(Node, Bridge),
	SearchNode = app_search:start(Node),
	ar_node:add_peers(Node, SearchNode),
	reregister(http_search_node, SearchNode),
	send_new_tx({127, 0, 0, 1, 1984}, ar_tx:new(<<"DATA">>)),
	timer:sleep(1000),
	ar_node:mine(Node),
	timer:sleep(1000),
	BadTX = ar_tx:new(<<"BADDATA">>),
	?assertEqual(not_found, get_tx({127, 0, 0, 1, 1984}, BadTX#tx.id)).

%% @doc Ensure that blocks can be added to a network from outside
%% a single node.
add_external_block_test_() ->
	{timeout, 60, fun() ->
		ar_storage:clear(),
		[BGen] = ar_weave:init([]),
		Node1 = ar_node:start([], [BGen]),
		reregister(Node1),
		Bridge = ar_bridge:start([], Node1),
		reregister(http_bridge_node, Bridge),
		ar_node:add_peers(Node1, Bridge),
		Node2 = ar_node:start([], [BGen]),
		% Generate enough blocks to rise difference.
		lists:foreach(
			fun(_) ->
				ar_node:mine(Node2),
				timer:sleep(500)
			end,
			lists:seq(1, ?RETARGET_BLOCKS + 1)
		),
		ar_util:do_until(
			fun() ->
				length(ar_node:get_blocks(Node2)) > (?RETARGET_BLOCKS + 1)
			end,
			1000,
			10 * 1000
		),
		[BTest|_] = ar_node:get_blocks(Node2),
		reregister(Node1),
		send_new_block(
			{127, 0, 0, 1, 1984},
			?DEFAULT_HTTP_IFACE_PORT,
			ar_storage:read_block(BTest, ar_node:get_hash_list(Node2)),
			BGen
		),
		% Wait for test block and assert.
		?assert(ar_util:do_until(
			fun() ->
				length(ar_node:get_blocks(Node1)) > 1
			end,
			1000,
			10 * 1000
		)),
		[HB | TBs] = ar_node:get_blocks(Node1),
		?assertEqual(HB, BTest),
		LB = lists:last(TBs),
		?assertEqual(BGen, ar_storage:read_block(LB, ar_node:get_hash_list(Node1)))
	end}.

%% @doc Post a tx to the network and ensure that last_tx call returns the ID of last tx.
add_tx_and_get_last_test() ->
	ar_storage:clear(),
	{Priv1, Pub1} = ar_wallet:new(),
	[B0] = ar_weave:init([{ar_wallet:to_address(Pub1), ?AR(10000), <<>>}]),
	Node = ar_node:start([], [B0]),
	reregister(Node),
	Bridge = ar_bridge:start([], Node),
	reregister(http_bridge_node, Bridge),
	ar_node:add_peers(Node, Bridge),
	{_Priv2, Pub2} = ar_wallet:new(),
	TX = ar_tx:new(ar_wallet:to_address(Pub2), ?AR(1), ?AR(9000), <<>>),
	SignedTX = ar_tx:sign(TX, Priv1, Pub1),
	ID = SignedTX#tx.id,
	send_new_tx({127, 0, 0, 1, 1984}, SignedTX),
	timer:sleep(500),
	ar_node:mine(Node),
	timer:sleep(500),
	{ok, {{<<"200">>, _}, _, Body, _, _}} =
		ar_httpc:request(
			<<"GET">>,
			{127, 0, 0, 1, 1984},
			"/wallet/" ++ binary_to_list(ar_util:encode(ar_wallet:to_address(Pub1))) ++ "/last_tx",
			[]
		),
	?assertEqual(ID, ar_util:decode(Body)).

%% @doc Post a tx to the network and ensure that its subfields can be gathered
get_subfields_of_tx_test() ->
	ar_storage:clear(),
	[B0] = ar_weave:init(),
	Node = ar_node:start([], [B0]),
	reregister(Node),
	Bridge = ar_bridge:start([], Node),
	reregister(http_bridge_node, Bridge),
	ar_node:add_peers(Node, Bridge),
	SearchNode = app_search:start(Node),
	ar_node:add_peers(Node, SearchNode),
	reregister(http_search_node, SearchNode),
	send_new_tx({127, 0, 0, 1, 1984}, TX = ar_tx:new(<<"DATA">>)),
	timer:sleep(1000),
	ar_node:mine(Node),
	timer:sleep(1000),
	%write a get_tx function like get_block
	{ok, {{<<"200">>, _}, _, Body, _, _}} =
		ar_httpc:request(
			<<"GET">>,
			{127, 0, 0, 1, 1984},
			"/tx/" ++ binary_to_list(ar_util:encode(TX#tx.id)) ++ "/data",
			[]
		),
	Orig = TX#tx.data,
	?assertEqual(Orig, ar_util:decode(Body)).

%% @doc Correctly check the status of pending is returned for a pending transaction
get_pending_tx_test() ->
	ar_storage:clear(),
	[B0] = ar_weave:init(),
	Node = ar_node:start([], [B0]),
	reregister(Node),
	Bridge = ar_bridge:start([], Node),
	reregister(http_bridge_node, Bridge),
	ar_node:add_peers(Node, Bridge),
	SearchNode = app_search:start(Node),
	ar_node:add_peers(Node, SearchNode),
	reregister(http_search_node, SearchNode),
	io:format("~p\n",[
		send_new_tx({127, 0, 0, 1, 1984}, TX = ar_tx:new(<<"DATA1">>))
		]),
	timer:sleep(1000),
	%write a get_tx function like get_block
	{ok, {{<<"202">>, _}, _, Body, _, _}} =
		ar_httpc:request(
			<<"GET">>,
			{127, 0, 0, 1, 1984},
			"/tx/" ++ binary_to_list(ar_util:encode(TX#tx.id)),
			[]
		),
	?assertEqual(<<"Pending">>, Body).

%% @doc Find all pending transactions in the network
%% TODO: Fix test to send txs from different wallets
get_multiple_pending_txs_test_() ->
	{timeout, 60, fun() ->
		ar_storage:clear(),
		[B0] = ar_weave:init(),
		Node = ar_node:start([], [B0]),
		reregister(Node),
		Bridge = ar_bridge:start([], Node),
		reregister(http_bridge_node, Bridge),
		ar_node:add_peers(Node, Bridge),
		SearchNode = app_search:start(Node),
		ar_node:add_peers(Node, SearchNode),
		reregister(http_search_node, SearchNode),
		send_new_tx({127, 0, 0, 1,1984}, TX1 = ar_tx:new(<<"DATA1">>)),
		send_new_tx({127, 0, 0, 1,1984}, TX2 = ar_tx:new(<<"DATA2">>)),
		% Wait for pending blocks.
		{ok, PendingTXs} = ar_util:do_until(
			fun() ->
				{ok, {{<<"200">>, _}, _, Body, _, _}} =
					ar_httpc:request(
						<<"GET">>,
						{127, 0, 0, 1, 1984},
						"/tx/pending",
						[]
					),
				PendingTXs = ar_serialize:dejsonify(Body),
				case length(PendingTXs) of
					2 -> {ok, PendingTXs};
					_ -> false
				end
			end,
			1000,
			30000
		),
		?assertEqual(
			[
				ar_util:encode(TX1#tx.id),
				ar_util:encode(TX2#tx.id)
			],
			PendingTXs
		)
	end}.

%% @doc Spawn a network with two nodes and a chirper server.
get_tx_by_tag_test() ->
	ar_storage:clear(),
	SearchServer = app_search:start(),
	Peers = ar_network:start(10, 10),
	ar_node:add_peers(hd(Peers), SearchServer),
	% Generate the transaction.
	TX = (ar_tx:new())#tx {tags = [{<<"TestName">>, <<"TestVal">>}]},
	% Add tx to network
	ar_node:add_tx(hd(Peers), TX),
	% Begin mining
	receive after 250 -> ok end,
	ar_node:mine(hd(Peers)),
	receive after 1000 -> ok end,
	QueryJSON = ar_serialize:jsonify(
		ar_serialize:query_to_json_struct(
			{'equals', <<"TestName">>, <<"TestVal">>}
			)
		),
	{ok, {_, _, Body, _, _}} =
		ar_httpc:request(
			<<"POST">>,
			{127, 0, 0, 1, 1984},
			"/arql",
			QueryJSON
		),
	TXs = ar_serialize:dejsonify(Body),
	?assertEqual(true, lists:member(
			TX#tx.id,
			lists:map(
				fun ar_util:decode/1,
				TXs
			)
	)).

get_txs_by_send_recv_test_slow() ->
	ar_storage:clear(),
	{Priv1, Pub1} = ar_wallet:new(),
	{Priv2, Pub2} = ar_wallet:new(),
	{_Priv3, Pub3} = ar_wallet:new(),
	TX = ar_tx:new(Pub2, ?AR(1), ?AR(9000), <<>>),
	SignedTX = ar_tx:sign(TX, Priv1, Pub1),
	TX2 = ar_tx:new(Pub3, ?AR(1), ?AR(500), <<>>),
	SignedTX2 = ar_tx:sign(TX2, Priv2, Pub2),
	B0 = ar_weave:init([{ar_wallet:to_address(Pub1), ?AR(10000), <<>>}], 8),
	Node1 = ar_node:start([], B0),
	Node2 = ar_node:start([Node1], B0),
	ar_node:add_peers(Node1, Node2),
	ar_node:add_tx(Node1, SignedTX),
	ar_storage:write_tx([SignedTX]),
	receive after 300 -> ok end,
	ar_node:mine(Node1), % Mine B1
	receive after 1000 -> ok end,
	ar_node:add_tx(Node2, SignedTX2),
	ar_storage:write_tx([SignedTX2]),
	receive after 1000 -> ok end,
	ar_node:mine(Node2), % Mine B2
	receive after 1000 -> ok end,
	QueryJSON = ar_serialize:jsonify(
		ar_serialize:query_to_json_struct(
				{'or', {'equals', "to", TX#tx.target}, {'equals', "from", TX#tx.target}}
			)
		),
	{ok, {_, _, Res, _, _}} =
		ar_httpc:request(
			<<"POST">>,
			{127, 0, 0, 1, 1984},
			"/arql",
			QueryJSON
		),
	TXs = ar_serialize:dejsonify(Res),
	?assertEqual(true,
		lists:member(
			SignedTX#tx.id,
			lists:map(
				fun ar_util:decode/1,
				TXs
			)
		)),
	?assertEqual(true,
		lists:member(
			SignedTX2#tx.id,
			lists:map(
				fun ar_util:decode/1,
				TXs
			)
		)).

% get_encrypted_block_test() ->
%	ar_storage:clear(),
%	[B0] = ar_weave:init([]),
%	Node1 = ar_node:start([], [B0]),
%	reregister(Node1),
%	receive after 200 -> ok end,
%	Enc0 = get_encrypted_block({127, 0, 0, 1, 1984}, B0#block.indep_hash),
%	ar_storage:write_encrypted_block(B0#block.indep_hash, Enc0),
%	ar_cleanup:remove_invalid_blocks([]),
%	send_new_block(
%		{127, 0, 0, 1, 1984},
%		B0,
%		B0
%	),
%	receive after 500 -> ok end,
%	B0 = ar_node:get_current_block(whereis(http_entrypoint_node)),
%	ar_node:mine(Node1).

% get_encrypted_full_block_test() ->
%	ar_storage:clear(),
%	  B0 = ar_weave:init([]),
%	  ar_storage:write_block(B0),
%	TX = ar_tx:new(<<"DATA1">>),
%	TX1 = ar_tx:new(<<"DATA2">>),
%	ar_storage:write_tx([TX, TX1]),
%	Node = ar_node:start([], B0),
%	reregister(Node),
%	ar_node:mine(Node),
%	receive after 500 -> ok end,
%	[B1|_] = ar_node:get_blocks(Node),
%	Enc0 = get_encrypted_full_block({127, 0, 0, 1, 1984}, (hd(B0))#block.indep_hash),
%	ar_storage:write_encrypted_block((hd(B0))#block.indep_hash, Enc0),
%	ar_cleanup:remove_invalid_blocks([B1]),
%	send_new_block(
%		{127, 0, 0, 1, 1984},
%		hd(B0),
%		hd(B0)
%	),
%	receive after 1000 -> ok end,
%	ar_node:mine(Node).
	% ar_node:add_peers(Node, Bridge),
	% receive after 200 -> ok end,
	% send_new_tx({127, 0, 0, 1, 1984}, TX = ar_tx:new(<<"DATA1">>)),
	% receive after 200 -> ok end,
	% send_new_tx({127, 0, 0, 1, 1984}, TX1 = ar_tx:new(<<"DATA2">>)),
	% receive after 200 -> ok end,
	% ar_node:mine(Node),
	% receive after 200 -> ok end,
	% [B1|_] = ar_node:get_blocks(Node),
	% B2 = get_block({127, 0, 0, 1, 1984}, B1),
	% ar:d(get_encrypted_full_block({127, 0, 0, 1, 1984}, B2#block.indep_hash)),
	% B2 = get_block({127, 0, 0, 1, 1984}, B1),
	% B3 = get_full_block({127, 0, 0, 1, 1984}, B1),
	% B3 = B2#block {txs = [TX, TX1]},

%%%
%%% EOF
%%%<|MERGE_RESOLUTION|>--- conflicted
+++ resolved
@@ -440,24 +440,15 @@
 	%		return_encrypted_block(unavailable)
 	% end;
 
-<<<<<<< HEAD
 %% @doc Return the blockshadow corresponding to the indep_hash / height.
 %% GET request to endpoint /block/{height|hash}/{indep_hash|height}
-=======
-%% @doc Return the blockshadow corresponding to the indep_hash.
-%% GET request to endpoint /block/{height|hash}/{indep_hash}
->>>>>>> 879dd484
 handle('GET', [<<"block">>, Type, ID], Req) ->
 	Filename =
 		case Type of
 			<<"hash">> ->
 				ar_storage:lookup_block_filename(ar_util:decode(ID));
 			<<"height">> ->
-<<<<<<< HEAD
 				ar_storage:lookup_block_filename(binary_to_integer(ID))
-=======
-				ar_storage:lookup_block_filename(list_to_integer(binary_to_list(ID)))
->>>>>>> 879dd484
 		end,
 	case Filename of
 		unavailable ->
@@ -496,11 +487,7 @@
 	Hash =
 		case Type of
 			<<"height">> ->
-<<<<<<< HEAD
 				B =
-=======
-				B = 
->>>>>>> 879dd484
 					ar_node:get_block(whereis(http_entrypoint_node),
 						list_to_integer(binary_to_list(ID)),
 						CurrentBHL),
@@ -519,19 +506,21 @@
 			};
 		false ->
 			{404, [], <<"Block not found.">>}
-<<<<<<< HEAD
 	end;
 
 %% @doc Return the wallet list associated with a block.
 handle('GET', [<<"block">>, Type, ID, <<"wallet_list">>], _Req) ->
+    HTTPEntryPointPid = whereis(http_entrypoint_node),
 	B =
 		case Type of
 			<<"height">> ->
-				CurrentBHL = ar_node:get_hash_list(whereis(http_entrypoint_node)),
-				ar_node:get_block(whereis(http_entrypoint_node),
+				CurrentBHL = ar_node:get_hash_list(HTTPEntryPointPid),
+				ar_node:get_block(
+                    HTTPEntryPointPid,
 					list_to_integer(binary_to_list(ID)),
 					CurrentBHL);
-			<<"hash">> -> ar_storage:read_block(ar_util:decode(ID), ar_node:get_hash_list(whereis(http_entrypoint_node)))
+			<<"hash">> ->
+                ar_storage:read_block(ar_util:decode(ID), ar_node:get_hash_list(HTTPEntryPointPid))
 		end,
 	case ?IS_BLOCK(B) of
 		true ->
@@ -544,51 +533,6 @@
 			};
 		false ->
 			{404, [], <<"Block not found.">>}
-=======
->>>>>>> 879dd484
-	end;
-
-%% @doc Return the wallet list associated with a block.
-handle('GET', [<<"block">>, Type, ID, <<"wallet_list">>], _Req) ->
-	B =
-		case Type of
-			<<"height">> ->
-				CurrentBHL = ar_node:get_hash_list(whereis(http_entrypoint_node)),
-				ar_node:get_block(whereis(http_entrypoint_node),
-					list_to_integer(binary_to_list(ID)),
-					CurrentBHL);
-			<<"hash">> -> ar_storage:read_block(ar_util:decode(ID), ar_node:get_hash_list(whereis(http_entrypoint_node)))
-		end,
-	case ?IS_BLOCK(B) of
-		true ->
-<<<<<<< HEAD
-			case safe_decode(Hash) of
-				{error, invalid} ->
-					{400, [], <<"invalid hash">>};
-				{ok, HashOK} ->
-					case ar_storage:read_block(HashOK) of
-						unavailable ->
-							{404, [], <<"Not Found.">>};
-						B ->
-							{BLOCKJSON} = ar_serialize:block_to_json_struct(B),
-							Res = val_for_key(binary_to_existing_atom(Field), BLOCKJSON),
-							Result = block_field_to_string(Field, Res),
-							{200, [], Result}
-					end
-			end;
-		_ ->
-			{421, [], <<"Subfield block querying is disabled on this node.">>}
-=======
-			{200, [],
-				ar_serialize:jsonify(
-					ar_serialize:wallet_list_to_json_struct(
-						B#block.wallet_list
-					)
-				)
-			};
-		false ->
-			{404, [], <<"Block not found.">>}
->>>>>>> 879dd484
 	end;
 
 %% @doc Return a given field for the the blockshadow corresponding to the block height, 'height'.
@@ -1279,7 +1223,6 @@
 block_field_to_string(<<"wallet_list">>, Res) -> ar_serialize:jsonify(Res);
 block_field_to_string(<<"reward_addr">>, Res) -> Res.
 
-<<<<<<< HEAD
 %% @doc stdlib function composition.
 binary_to_existing_atom(B) ->
 	list_to_existing_atom(binary_to_list(B)).
@@ -1326,8 +1269,6 @@
 	{K, V} = lists:keyfind(K, 1, L),
 	V.
 
-=======
->>>>>>> 879dd484
 %%%
 %%% Tests.
 %%%
